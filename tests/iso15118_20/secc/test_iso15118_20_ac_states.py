--- conflicted
+++ resolved
@@ -10,24 +10,17 @@
 from iso15118.secc.failed_responses import init_failed_responses_iso_v20
 from iso15118.secc.states.iso15118_20_states import (
     ACChargeLoop,
-<<<<<<< HEAD
     ACChargeParameterDiscovery,
     Authorization,
     ScheduleExchange,
-=======
-    Authorization,
     PowerDelivery,
->>>>>>> 7e5fe59a
     ServiceDetail,
 )
 from iso15118.shared.messages.enums import (
     AuthEnum,
     AuthorizationStatus,
     ControlMode,
-<<<<<<< HEAD
-=======
     CpState,
->>>>>>> 7e5fe59a
     EnergyTransferModeEnum,
     Protocol,
     ServiceV20,
@@ -53,24 +46,18 @@
     Service,
     ServiceList,
 )
-<<<<<<< HEAD
 from iso15118.shared.messages.iso15118_20.common_types import (
+    Processing,
     RationalNumber,
     ResponseCode,
 )
-=======
-from iso15118.shared.messages.iso15118_20.common_types import Processing, ResponseCode
->>>>>>> 7e5fe59a
 from iso15118.shared.notifications import StopNotification
 from iso15118.shared.states import Terminate
 from tests.dinspec.secc.test_dinspec_secc_states import MockWriter
 from tests.iso15118_20.secc.test_messages import (
-<<<<<<< HEAD
     get_ac_charge_loop_req,
     get_ac_service_discovery_req,
-=======
     get_power_delivery_req,
->>>>>>> 7e5fe59a
     get_v2g_message_authorization_req,
     get_v2g_message_service_detail_req,
 )
@@ -91,7 +78,6 @@
         self.comm_session.protocol = Protocol.ISO_15118_20_AC
         self.comm_session.failed_responses_isov20 = init_failed_responses_iso_v20()
         self.comm_session.writer = MockWriter()
-<<<<<<< HEAD
         self.comm_session.evse_controller = SimEVSEController()
         self.comm_session.evse_controller.evse_data_context = self.get_evse_data()
 
@@ -126,10 +112,6 @@
             evse_min_discharge_power_l3=3000,
             evse_target_active_power=10,
         )
-=======
-        self.comm_session.failed_responses_isov20 = init_failed_responses_iso_v20()
-        self.comm_session.evse_controller = SimEVSEController()
->>>>>>> 7e5fe59a
 
     @pytest.mark.parametrize(
         "service_id_input, response_code",
@@ -214,7 +196,6 @@
         assert authorization.expecting_authorization_req is next_req_is_auth_req
 
     @pytest.mark.parametrize(
-<<<<<<< HEAD
         "params, selected_service, expected_state, expected_ev_context",
         [
             (
@@ -900,7 +881,8 @@
             and control_mode == ControlMode.DYNAMIC
         ):
             assert ac_charge_loop.message.bpt_dynamic_params == expected_evse_params
-=======
+            
+    @pytest.mark.parametrize(
         "control_mode, next_state, selected_energy_service, cp_state",
         [
             (
@@ -942,4 +924,3 @@
             message=get_power_delivery_req(Processing.FINISHED, ChargeProgress.START)
         )
         assert power_delivery.next_state is next_state
->>>>>>> 7e5fe59a
