--- conflicted
+++ resolved
@@ -621,27 +621,24 @@
 
     async def continue_charging(self) -> bool:
         """Overrides EVControllerInterface.continue_charging()."""
-<<<<<<< HEAD
+        # if self.charging_loop_cycles == 0 or await self.is_charging_complete():
+        #     # To simulate a bit of a charging loop, we'll let it run chargingLoopCycle
+        #     # times specified in config file
+        #     return False
+        # else:
+        #     self.charging_loop_cycles -= 1
+        #     self._soc = min(int(self._soc + self.increment), 100)
+        #     # The line below can just be called once process_message in all states
+        #     # are converted to async calls
+        #     # await asyncio.sleep(0.5)
+        #     return True
         return not EVEREST_EV_STATE.StopCharging
-
+    
     async def pause(self) -> bool:
         return EVEREST_EV_STATE.Pause
 
     async def reset_ev_values(self):
         EVEREST_EV_STATE.reset()
-=======
-        if self.charging_loop_cycles == 0 or await self.is_charging_complete():
-            # To simulate a bit of a charging loop, we'll let it run chargingLoopCycle
-            # times specified in config file
-            return False
-        else:
-            self.charging_loop_cycles -= 1
-            self._soc = min(int(self._soc + self.increment), 100)
-            # The line below can just be called once process_message in all states
-            # are converted to async calls
-            # await asyncio.sleep(0.5)
-            return True
->>>>>>> fff28638
 
     async def store_contract_cert_and_priv_key(
         self, contract_cert_chain: CertificateChain, priv_key: bytes
@@ -882,7 +879,13 @@
         """Overrides EVControllerInterface.enable_charging()."""
         pass
 
-<<<<<<< HEAD
+    async def get_display_params(self) -> DisplayParameters:
+        """Overrides EVControllerInterface.get_display_params()."""
+        return DisplayParameters(
+            present_soc=self._soc,
+            charging_complete=await self.is_charging_complete(),
+        )
+
     # ============================================================================
     # |                          SAE J2847/2 FUNCTIONS                           |
     # ============================================================================
@@ -916,11 +919,4 @@
             await self.get_energy_transfer_mode(protocol),
             ac_charge_params,
             dc_charge_params,
-=======
-    async def get_display_params(self) -> DisplayParameters:
-        """Overrides EVControllerInterface.get_display_params()."""
-        return DisplayParameters(
-            present_soc=self._soc,
-            charging_complete=await self.is_charging_complete(),
->>>>>>> fff28638
         )