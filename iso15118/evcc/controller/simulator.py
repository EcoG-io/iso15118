--- conflicted
+++ resolved
@@ -617,7 +617,6 @@
 
     async def continue_charging(self) -> bool:
         """Overrides EVControllerInterface.continue_charging()."""
-<<<<<<< HEAD
         return not EVEREST_EV_STATE.StopCharging
 
     async def pause(self) -> bool:
@@ -625,18 +624,6 @@
 
     async def reset_ev_values(self):
         EVEREST_EV_STATE.reset()
-=======
-        if self.charging_loop_cycles == 0 or await self.is_charging_complete():
-            # To simulate a bit of a charging loop, we'll let it run chargingLoopCycle
-            # times specified in config file
-            return False
-        else:
-            self.charging_loop_cycles -= 1
-            # The line below can just be called once process_message in all states
-            # are converted to async calls
-            # await asyncio.sleep(0.5)
-            return True
->>>>>>> 2cab83d6
 
     async def store_contract_cert_and_priv_key(
         self, contract_cert_chain: CertificateChain, priv_key: bytes
