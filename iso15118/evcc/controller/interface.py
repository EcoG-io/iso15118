"""
This module contains the abstract class for an EVCC to retrieve data from the EV.
"""

from abc import ABC, abstractmethod
from dataclasses import dataclass
from typing import List, Optional, Tuple, Union

<<<<<<< HEAD
from iso15118.shared.messages.datatypes import (
    DCEVChargeParams,
    PVEVSEPresentVoltage,
    PVRemainingTimeToBulkSOC,
    PVRemainingTimeToFullSOC,
)
from iso15118.shared.messages.din_spec.datatypes import (
    DCEVPowerDeliveryParameter as DCEVPowerDeliveryParameterDINSPEC,
)
from iso15118.shared.messages.din_spec.datatypes import DCEVStatus as DCEVStatusDINSPEC
from iso15118.shared.messages.din_spec.datatypes import (
    SAScheduleTupleEntry as SAScheduleTupleEntryDINSPEC,
)
from iso15118.shared.messages.enums import Protocol, ServiceV20
=======
>>>>>>> 8ff50c26
from iso15118.shared.messages.iso15118_2.datatypes import (
    ACEVChargeParameter,
    ChargeProgress,
    ChargingProfile,
    DCEVChargeParameter,
    DCEVPowerDeliveryParameter,
    DCEVStatus,
    EnergyTransferModeEnum,
    SAScheduleTuple,
)
from iso15118.shared.messages.enums import Protocol, ServiceV20

from iso15118.shared.messages.iso15118_20.ac import (
    ACChargeParameterDiscoveryReqParams,
<<<<<<< HEAD
    BPTACChargeParameterDiscoveryReqParams,
    BPTDynamicACChargeLoopReqParams,
    BPTScheduledACChargeLoopReqParams,
    DynamicACChargeLoopReqParams,
    ScheduledACChargeLoopReqParams,
)
from iso15118.shared.messages.iso15118_20.common_messages import (
    DynamicScheduleExchangeReqParams,
    DynamicScheduleExchangeResParams,
    EMAIDList,
    EVPowerProfile,
)
from iso15118.shared.messages.iso15118_20.common_messages import (
    ParameterSet as ParameterSetV20,
)
from iso15118.shared.messages.iso15118_20.common_messages import (
    ScheduledScheduleExchangeReqParams,
    ScheduledScheduleExchangeResParams,
    SelectedEnergyService,
    SelectedVAS,
)
from iso15118.shared.messages.iso15118_20.dc import (
    BPTDCChargeParameterDiscoveryReqParams,
    DCChargeParameterDiscoveryReqParams,
=======
    BPTACChargeParameterDiscoveryReqParams, ScheduledACChargeLoopReqParams,
    BPTScheduledACChargeLoopReqParams, DynamicACChargeLoopReqParams,
    BPTDynamicACChargeLoopReqParams,
)
from iso15118.shared.messages.iso15118_20.common_messages import (
    EMAIDList,
    ParameterSet as ParameterSetV20,
    ScheduledScheduleExchangeReqParams,
    DynamicScheduleExchangeReqParams,
    SelectedEnergyService,
    SelectedVAS, EVPowerProfile, ChannelSelection, ScheduledScheduleExchangeResParams,
    DynamicScheduleExchangeResParams,
)
from iso15118.shared.messages.iso15118_20.common_types import Processing
from iso15118.shared.messages.iso15118_20.dc import (
    DCChargeParameterDiscoveryReqParams,
    BPTDCChargeParameterDiscoveryReqParams,
>>>>>>> 8ff50c26
)


@dataclass
class ChargeParamsV2:
    energy_mode: EnergyTransferModeEnum
    ac_parameters: Optional[ACEVChargeParameter]
    dc_parameters: Optional[DCEVChargeParameter]


class EVControllerInterface(ABC):

    # ============================================================================
    # |             COMMON FUNCTIONS (FOR ALL ENERGY TRANSFER MODES)             |
    # ============================================================================

    @abstractmethod
    def get_evcc_id(self, protocol: Protocol, iface: str) -> str:
        """
        Retrieves the EVCCID, which is a field of the SessionSetupReq. The structure of
        the EVCCID depends on the protocol version. In DIN SPEC 70121 and ISO 15118-2,
        the EVCCID is the MAC address (given as hexadecimal bytes), in ISO 15118-20 it's
        similar to a VIN (Vehicle Identification Number, given as str).

        Args:
            protocol: The communication protocol, a member of the Protocol enum
            iface (str): The network interface selected

        Raises:
            InvalidProtocolError

        Relevant for:
        - DIN SPEC 70121
        - ISO 15118-2
        - ISO 15118-20
        """
        raise NotImplementedError

    @abstractmethod
    def get_energy_transfer_mode(self, protocol: Protocol) -> EnergyTransferModeEnum:
        """
        Gets the energy transfer mode requested for the current charging session.
        This depends on the charging cable being plugged in, which could be a
        Type 2 AC or Combo 2 plug, for example.

        Relevant for:
        - DIN SPEC 70121
        - ISO 15118-2
        """
        raise NotImplementedError

    def get_energy_service(self) -> ServiceV20:
        """
        Gets the energy transfer service requested for the current charging session.
        This must be one of the energy related services (services with ID 1 through 7)

        Relevant for:
        - ISO 15118-20
        """
        raise NotImplementedError

    @abstractmethod
<<<<<<< HEAD
    def select_energy_service_v20(
        self, service: ServiceV20, is_free: bool, parameter_sets: List[ParameterSetV20]
    ) -> SelectedEnergyService:
        """
=======
    def get_energy_service(self) -> ServiceV20:
        """
        Gets the energy transfer service requested for the current charging session.
        This must be one of the energy related services (services with ID 1 through 7)

        Relevant for:
        - ISO 15118-20
        """
        raise NotImplementedError

    @abstractmethod
    def select_energy_service_v20(
        self, service: ServiceV20, is_free: bool, parameter_sets: List[ParameterSetV20]
    ) -> SelectedEnergyService:
        """
>>>>>>> 8ff50c26
        Selects the energy service and associated parameter set from a given set of
        parameters per energy service ID.

        Args:
            service: The service given as an enum member of ServiceV20
            is_free: Whether this is a free or paid service
            parameter_sets: The parameter sets, which the SECC offers for that energy
                            service

        Returns:
            An instance of SelectedEnergyService, containing the service, whether it's
            free or paid, and its chosen parameter set.

        Relevant for:
        - ISO 15118-20
<<<<<<< HEAD
=======
        """
        raise NotImplementedError

    @abstractmethod
    def select_vas_v20(
        self, service: ServiceV20, is_free: bool, parameter_sets: List[ParameterSetV20]
    ) -> Optional[SelectedVAS]:
        """
        Selects a value-added service (VAS) and associated parameter set from a given
        set of parameters for that value-added energy. If you don't want to select
        the offered VAS, return None.

        Args:
            service: The value-added service given as an enum member of ServiceV20
            is_free: Whether this is a free or paid service
            parameter_sets: The parameter sets, which the SECC offers for that VAS

        Returns:
            An instance of SelectedVAS, containing the service, whether it's free or
            paid, and its chosen parameter set.

        Relevant for:
        - ISO 15118-20
        """
        raise NotImplementedError

    @abstractmethod
    def get_scheduled_se_params(
        self, selected_energy_service: SelectedEnergyService
    ) -> ScheduledScheduleExchangeReqParams:
        """
        Gets the parameters for a ScheduleExchangeRequest, which correspond to the
        Scheduled control mode.

        Args:
            selected_energy_service: The energy services, which the EVCC selected.
                                     The selected parameter set, that is associated
                                     with that energy service, influences the
                                     parameters for the ScheduleExchangeReq

        Returns:
            Parameters for the ScheduleExchangeReq in Scheduled control mode

        Relevant for:
        - ISO 15118-20
        """

    @abstractmethod
    def get_dynamic_se_params(
        self, selected_energy_service: SelectedEnergyService
    ) -> DynamicScheduleExchangeReqParams:
        """
        Gets the parameters for a ScheduleExchangeRequest, which correspond to the
        Dynamic control mode.

        Args:
            selected_energy_service: The energy services, which the EVCC selected.
                                     The selected parameter set, that is associated
                                     with that energy service, influences the
                                     parameters for the ScheduleExchangeReq

        Returns:
            Parameters for the ScheduleExchangeReq in Dynamic control mode

        Relevant for:
        - ISO 15118-20
        """

    @abstractmethod
    def process_scheduled_se_params(
            self,
            scheduled_params: ScheduledScheduleExchangeResParams,
            pause: bool
    ) -> Tuple[Optional[EVPowerProfile], ChargeProgress]:
        """
        Processes the ScheduleExchangeRes parameters for the Scheduled mode.

        Args:
            scheduled_params: The list of offered schedule tuples for Scheduled mode
            pause: When set to True, this indicates that the EVSE doesn’t have any power
                   available and the EV should set ChargeProgress to PAUSE

        Returns:
            A tuple consisting of
            1. the resulting charging profile of the EV (or None, if not yet ready)
            1. the ChargeProgress status
            needed to create the PowerDeliveryReq message

        Relevant for:
        - ISO 15118-20
>>>>>>> 8ff50c26
        """
        raise NotImplementedError

    @abstractmethod
<<<<<<< HEAD
    def select_vas_v20(
        self, service: ServiceV20, is_free: bool, parameter_sets: List[ParameterSetV20]
    ) -> Optional[SelectedVAS]:
        """
        Selects a value-added service (VAS) and associated parameter set from a given
        set of parameters for that value-added energy. If you don't want to select
        the offered VAS, return None.

        Args:
            service: The value-added service given as an enum member of ServiceV20
            is_free: Whether this is a free or paid service
            parameter_sets: The parameter sets, which the SECC offers for that VAS

        Returns:
            An instance of SelectedVAS, containing the service, whether it's free or
            paid, and its chosen parameter set.

        Relevant for:
        - ISO 15118-20
        """
        raise NotImplementedError

    @abstractmethod
    def get_scheduled_se_params(
        self, selected_energy_service: SelectedEnergyService
    ) -> ScheduledScheduleExchangeReqParams:
        """
        Gets the parameters for a ScheduleExchangeRequest, which correspond to the
        Scheduled control mode.

        Args:
            selected_energy_service: The energy services, which the EVCC selected.
                                     The selected parameter set, that is associated
                                     with that energy service, influences the
                                     parameters for the ScheduleExchangeReq

        Returns:
            Parameters for the ScheduleExchangeReq in Scheduled control mode

        Relevant for:
        - ISO 15118-20
        """

    @abstractmethod
    def get_dynamic_se_params(
        self, selected_energy_service: SelectedEnergyService
    ) -> DynamicScheduleExchangeReqParams:
        """
        Gets the parameters for a ScheduleExchangeRequest, which correspond to the
        Dynamic control mode.

        Args:
            selected_energy_service: The energy services, which the EVCC selected.
                                     The selected parameter set, that is associated
                                     with that energy service, influences the
                                     parameters for the ScheduleExchangeReq

        Returns:
            Parameters for the ScheduleExchangeReq in Dynamic control mode

        Relevant for:
        - ISO 15118-20
        """

    @abstractmethod
    def process_scheduled_se_params(
        self, scheduled_params: ScheduledScheduleExchangeResParams, pause: bool
    ) -> Tuple[Optional[EVPowerProfile], ChargeProgress]:
        """
        Processes the ScheduleExchangeRes parameters for the Scheduled mode.

        Args:
            scheduled_params: The list of offered schedule tuples for Scheduled mode
            pause: When set to True, this indicates that the EVSE doesn’t have any power
                   available and the EV should set ChargeProgress to PAUSE

        Returns:
            A tuple consisting of
            1. the resulting charging profile of the EV (or None, if not yet ready)
            1. the ChargeProgress status
            needed to create the PowerDeliveryReq message

        Relevant for:
        - ISO 15118-20
        """
        raise NotImplementedError

    @abstractmethod
    def process_dynamic_se_params(
        self, dynamic_params: DynamicScheduleExchangeResParams, pause: bool
=======
    def process_dynamic_se_params(
            self,
            dynamic_params: DynamicScheduleExchangeResParams,
            pause: bool
>>>>>>> 8ff50c26
    ) -> Tuple[Optional[EVPowerProfile], ChargeProgress]:
        """
        Processes the ScheduleExchangeRes parameters for the Dynamic mode.

        Args:
            dynamic_params: The parameters relevant for the Dynamic mode
            pause: When set to True, this indicates that the EVSE doesn’t have any power
                   available and the EV should set ChargeProgress to PAUSE

        Returns:
            A tuple consisting of
            1. the resulting charging profile of the EV (or None, if not yet ready)
            1. the ChargeProgress status
            needed to create the PowerDeliveryReq message

        Relevant for:
        - ISO 15118-20
        """
        raise NotImplementedError

    @abstractmethod
    def is_cert_install_needed(self) -> bool:
        """
        Returns True if the installation of a contract certificate is needed, False
        otherwise. A certificate installation is needed if the authorization option
        'Contract' (Plug & Charge) is chosen but no valid contract certificate is
        currently installed. An EV manufacturer might also choose to use the
        certificate installation process instead of a certificate update process
        available in ISO 15118-2 as there's no benefit of using the
        CertificateUpdateReq instead of the CertificateInstallationReq message.
        For example, you might want to choose to do a contract certificate
        installation if a certificate is about to expire (e.g. in two weeks).

        Relevant for:
        - ISO 15118-2
        - ISO 15118-20
        """
        raise NotImplementedError

    @abstractmethod
<<<<<<< HEAD
    def process_sa_schedules_dinspec(
        self, sa_schedules: List[SAScheduleTupleEntryDINSPEC]
    ) -> int:
        """
        Processes the SAScheduleList provided with the ChargeParameterDiscoveryRes
        to decide which of the offered schedules to choose and whether or not to
        start charging instantly (ChargeProgress=Start) or to delay the charging
        process (ChargeProgress=Stop), including information on how the EV's
        charging profile will look like.

        Args:
            sa_schedules: The list of offered charging profiles (SAScheduleTuple
                          elements), each of which contains a mandatory PMaxSchedule
                          and an optional SalesTariff

        Returns the ID of the chosen charging schedule

        Relevant for:
        - DIN SPEC 70121
        """
        raise NotImplementedError

    @abstractmethod
=======
>>>>>>> 8ff50c26
    def process_sa_schedules_v2(
        self, sa_schedules: List[SAScheduleTuple]
    ) -> Tuple[ChargeProgress, int, ChargingProfile]:
        """
        Processes the SAScheduleList provided with the ChargeParameterDiscoveryRes
        to decide which of the offered schedules to choose and whether or not to
        start charging instantly (ChargeProgress=Start) or to delay the charging
        process (ChargeProgress=Stop), including information on how the EV's
        charging profile will look like.

        Args:
            sa_schedules: The list of offered charging profiles (SAScheduleTuple
                          elements), each of which contains a mandatory PMaxSchedule
                          and an optional SalesTariff

        Returns:
            A tuple consisting of
            1. the ChargeProgress status,
            2. the ID of the chosen charging schedule (SAScheduleTuple), and
            3. the resulting charging profile of the EV, which may follow the
               suggestion of the offered charging schedule exactly or deviate
               (consume less power, but never more than the max limit provided by
               the SECC).

        Relevant for:
        - ISO 15118-2
        """
        raise NotImplementedError

    @abstractmethod
    def continue_charging(self) -> bool:
        """
        Whether or not to continue the energy flow during the charging loop. This
        depends on factors like SOC or user interaction with the vehicle (e.g. opened
        doors). If True, the charging loop continues.

        Relevant for:
        - DIN SPEC 70121
        - ISO 15118-2
        - ISO 15118-20
        """
        raise NotImplementedError

    @abstractmethod
    def store_contract_cert_and_priv_key(self, contract_cert: bytes, priv_key: bytes):
        """
        Stores the contract certificate and associated private key, both needed
        for Plug & Charge and received via a CertificateInstallationRes.
        This is a mockup, but a real EV should interact with a hardware security
        module (HSM) on a productive environment.

        Relevant for:
        - ISO 15118-2
        - ISO 15118-20
        """
        raise NotImplementedError

    @abstractmethod
    def get_prioritised_emaids(self) -> Optional[EMAIDList]:
        """
        Indicates the list of EMAIDs (E-Mobility Account IDs) referencing contract
        certificates that shall be installed into the EV. The EMAIDs are given in
        the order of priority from highest priority to lowest priority.
        The secondary actor (e.g. Contract Certificate Pool operator, see the spec
        VDE-AR-E 2802-100-1, implemented by e.g. Hubject) will use this parameter to
        filter the list of contract certificates to be installed in case
        MaximumContractCertificateChains (a parameter the EVCC sends in
        CertificateInstallationReq) is smaller than the number of contract
        certificates available and ensures that the EV gets the highest priority
        contract certificates it desires.

        Relevant for:
        - ISO 15118-20
        """
        raise NotImplementedError

<<<<<<< HEAD
    @abstractmethod
    def get_dc_ev_status_dinspec(self) -> DCEVStatusDINSPEC:
        """
        Gets the DC-specific EV Status information.

        Relevant for:
        - DIN SPEC 70121
        """
        raise NotImplementedError

    @abstractmethod
    def get_dc_ev_status(self) -> DCEVStatus:
        """
        Gets the DC-specific EV Status information.

        Relevant for:
        - DIN SPEC 70121
        - ISO 15118-2
        - ISO 15118-20
        """
        raise NotImplementedError

    @abstractmethod
    def is_precharged(self, present_voltage_evse: PVEVSEPresentVoltage) -> bool:
        """
        Return True if the output voltage of the EVSE has reached
        the requested precharge voltage. Otherwise return False.
        According 61851-23

        Relevant for:
        - DIN SPEC 70121
        - ISO 15118-2
        - ISO 15118-20
        """
        raise NotImplementedError

    @abstractmethod
    def get_ac_charge_params_v2(self, protocol: Protocol) -> ChargeParamsV2:
=======
    # ============================================================================
    # |                          AC-SPECIFIC FUNCTIONS                           |
    # ============================================================================

    @abstractmethod
    def get_ac_charge_params_v2(self) -> ChargeParamsV2:
>>>>>>> 8ff50c26
        """
        Gets the charge parameter needed for ChargeParameterDiscoveryReq (ISO 15118-2),
        including the energy transfer mode and the energy mode-specific parameters,
        which is an instance of either ACEVChargeParameter.

        Returns:
            A tuple of ChargeParamsV2, including EnergyTransferMode and
            ACEVChargeParameter

        Relevant for:
        - ISO 15118-2
        """
        raise NotImplementedError

    @abstractmethod
    def get_ac_charge_params_v20(self) -> ACChargeParameterDiscoveryReqParams:
        """
        Gets the charge parameters needed for a ChargeParameterDiscoveryReq for
        AC charging.

        Relevant for:
        - ISO 15118-20
        """
        raise NotImplementedError

    @abstractmethod
<<<<<<< HEAD
    def ready_to_charge(self) -> bool:
        """
        Used by PowerDeliveryReq message (DIN SPEC) to indicate if we are
        ready to start/stop charging.
        """
        raise NotImplementedError

    @abstractmethod
    def is_charging_complete(self) -> bool:
        """
        If set to True, the EV indicates that full charge (100% SOC) is complete.

        Relevant for:
        - DIN SPEC 70121
        - ISO 15118-2
        - ISO 15118-20

        """
        raise NotImplementedError

    @abstractmethod
    def is_bulk_charging_complete(self) -> bool:
        """
        Returns True if the soc for bulk charging is reached

        Relevant for:
        - DIN SPEC 70121 ??
        - ISO 15118-2
        - ISO 15118-20 ??
        """
        raise NotImplementedError

    @abstractmethod
    def get_remaining_time_to_full_soc(self) -> PVRemainingTimeToFullSOC:
        """
        Gets the remaining time until full soc is reached.

        Relevant for:
        - DIN SPEC 70121 ??
        - ISO 15118-2
        - ISO 15118-20 ??
        """
        raise NotImplementedError

    @abstractmethod
=======
>>>>>>> 8ff50c26
    def get_ac_bpt_charge_params_v20(self) -> BPTACChargeParameterDiscoveryReqParams:
        """
        Gets the charge parameters needed for a ChargeParameterDiscoveryReq for
        bidirectional AC charging.

        Relevant for:
        - ISO 15118-20
        """
        raise NotImplementedError

    @abstractmethod
    def get_scheduled_ac_charge_loop_params(self) -> ScheduledACChargeLoopReqParams:
        """
        Gets the parameters for the ACChargeLoopReq in the Scheduled control mode

        Relevant for:
        - ISO 15118-20
        """
        raise NotImplementedError

    @abstractmethod
    def get_bpt_scheduled_ac_charge_loop_params(
<<<<<<< HEAD
        self,
=======
            self
>>>>>>> 8ff50c26
    ) -> BPTScheduledACChargeLoopReqParams:
        """
        Gets the parameters for the ACChargeLoopReq in the Scheduled control mode for
        bi-directional power transfer (BPT)

        Relevant for:
        - ISO 15118-20
        """
        raise NotImplementedError

    @abstractmethod
    def get_dynamic_ac_charge_loop_params(self) -> DynamicACChargeLoopReqParams:
        """
        Gets the parameters for the ACChargeLoopReq in the Dynamic control mode

        Relevant for:
        - ISO 15118-20
        """
        raise NotImplementedError

    @abstractmethod
    def get_bpt_dynamic_ac_charge_loop_params(self) -> BPTDynamicACChargeLoopReqParams:
        """
        Gets the parameters for the ACChargeLoopReq in the Dynamic control mode for
        bi-directional power transfer (BPT)

        Relevant for:
        - ISO 15118-20
        """
        raise NotImplementedError

    # ============================================================================
    # |                          DC-SPECIFIC FUNCTIONS                           |
    # ============================================================================

    @abstractmethod
<<<<<<< HEAD
    def get_dc_charge_params_v20(self) -> DCChargeParameterDiscoveryReqParams:
        """
        Gets the charge parameters needed for a ChargeParameterDiscoveryReq for
        DC charging.
        """
        raise NotImplementedError

    def get_remaining_time_to_bulk_soc(self) -> PVRemainingTimeToBulkSOC:
        """
        Gets the remaining time until bulk soc is reached.

        Relevant for:
        - DIN SPEC 70121 ??
        - ISO 15118-2
        - ISO 15118-20 ??
        """
        raise NotImplementedError

    @abstractmethod
    def welding_detection_has_finished(self):
        """
        Returns true as soon as the process of welding
        detection has finished successfully.

        Relevant for:
        - DIN SPEC 70121
        - ISO 15118-2
        - ISO 15118-20 ??
=======
    def get_dc_charge_params_v2(self) -> ChargeParamsV2:
        """
        Gets the charge parameter needed for ChargeParameterDiscoveryReq (ISO 15118-2),
        including the energy transfer mode and the energy mode-specific parameters,
        which is an instance of either DCEVChargeParameter.

        Returns:
            A tuple of ChargeParamsV2, including EnergyTransferMode and
            DCEVChargeParameter

        Relevant for:
        - ISO 15118-2
>>>>>>> 8ff50c26
        """
        raise NotImplementedError

    @abstractmethod
<<<<<<< HEAD
    def stop_charging(self) -> None:
        """
        Used by CurrentDemand to indicate to EV to stop charging.
=======
    def get_dc_charge_params_v20(self) -> DCChargeParameterDiscoveryReqParams:
        """
        Gets the charge parameters needed for a ChargeParameterDiscoveryReq for
        DC charging.
>>>>>>> 8ff50c26
        """
        raise NotImplementedError

    @abstractmethod
    def get_dc_bpt_charge_params_v20(self) -> BPTDCChargeParameterDiscoveryReqParams:
        """
        Gets the charge parameters needed for a ChargeParameterDiscoveryReq for
        bidirectional DC charging.

        Relevant for:
        - ISO 15118-20
        """
<<<<<<< HEAD
        raise NotImplementedError

    @abstractmethod
    def get_dc_ev_power_delivery_parameter_dinspec(
        self,
    ) -> DCEVPowerDeliveryParameterDINSPEC:
        """
        gets the Power Delivery Parameter of the EV

        Relevant for:
        - DIN SPEC 70121
        """
        raise NotImplementedError

    @abstractmethod
    def get_dc_ev_power_delivery_parameter(self) -> DCEVPowerDeliveryParameter:
        """
        gets the Power Delivery Parameter of the EV

        Relevant for:
        - ISO 15118-2
        - ISO 15118-20
        """
        raise NotImplementedError

    @abstractmethod
    def get_dc_charge_params(self) -> DCEVChargeParams:
        """
        This would return an encapsulation of the following parameters:
        DC Max Current Limit
        DC Max Voltage Limit
        DC Target Current
        DC Target Voltage

        Relevant for
        - DIN SPEC 70121
        """
=======
>>>>>>> 8ff50c26
        raise NotImplementedError<|MERGE_RESOLUTION|>--- conflicted
+++ resolved
@@ -6,7 +6,6 @@
 from dataclasses import dataclass
 from typing import List, Optional, Tuple, Union
 
-<<<<<<< HEAD
 from iso15118.shared.messages.datatypes import (
     DCEVChargeParams,
     PVEVSEPresentVoltage,
@@ -21,8 +20,6 @@
     SAScheduleTupleEntry as SAScheduleTupleEntryDINSPEC,
 )
 from iso15118.shared.messages.enums import Protocol, ServiceV20
-=======
->>>>>>> 8ff50c26
 from iso15118.shared.messages.iso15118_2.datatypes import (
     ACEVChargeParameter,
     ChargeProgress,
@@ -37,7 +34,6 @@
 
 from iso15118.shared.messages.iso15118_20.ac import (
     ACChargeParameterDiscoveryReqParams,
-<<<<<<< HEAD
     BPTACChargeParameterDiscoveryReqParams,
     BPTDynamicACChargeLoopReqParams,
     BPTScheduledACChargeLoopReqParams,
@@ -62,25 +58,6 @@
 from iso15118.shared.messages.iso15118_20.dc import (
     BPTDCChargeParameterDiscoveryReqParams,
     DCChargeParameterDiscoveryReqParams,
-=======
-    BPTACChargeParameterDiscoveryReqParams, ScheduledACChargeLoopReqParams,
-    BPTScheduledACChargeLoopReqParams, DynamicACChargeLoopReqParams,
-    BPTDynamicACChargeLoopReqParams,
-)
-from iso15118.shared.messages.iso15118_20.common_messages import (
-    EMAIDList,
-    ParameterSet as ParameterSetV20,
-    ScheduledScheduleExchangeReqParams,
-    DynamicScheduleExchangeReqParams,
-    SelectedEnergyService,
-    SelectedVAS, EVPowerProfile, ChannelSelection, ScheduledScheduleExchangeResParams,
-    DynamicScheduleExchangeResParams,
-)
-from iso15118.shared.messages.iso15118_20.common_types import Processing
-from iso15118.shared.messages.iso15118_20.dc import (
-    DCChargeParameterDiscoveryReqParams,
-    BPTDCChargeParameterDiscoveryReqParams,
->>>>>>> 8ff50c26
 )
 
 
@@ -143,28 +120,10 @@
         raise NotImplementedError
 
     @abstractmethod
-<<<<<<< HEAD
     def select_energy_service_v20(
         self, service: ServiceV20, is_free: bool, parameter_sets: List[ParameterSetV20]
     ) -> SelectedEnergyService:
         """
-=======
-    def get_energy_service(self) -> ServiceV20:
-        """
-        Gets the energy transfer service requested for the current charging session.
-        This must be one of the energy related services (services with ID 1 through 7)
-
-        Relevant for:
-        - ISO 15118-20
-        """
-        raise NotImplementedError
-
-    @abstractmethod
-    def select_energy_service_v20(
-        self, service: ServiceV20, is_free: bool, parameter_sets: List[ParameterSetV20]
-    ) -> SelectedEnergyService:
-        """
->>>>>>> 8ff50c26
         Selects the energy service and associated parameter set from a given set of
         parameters per energy service ID.
 
@@ -180,8 +139,6 @@
 
         Relevant for:
         - ISO 15118-20
-<<<<<<< HEAD
-=======
         """
         raise NotImplementedError
 
@@ -252,9 +209,7 @@
 
     @abstractmethod
     def process_scheduled_se_params(
-            self,
-            scheduled_params: ScheduledScheduleExchangeResParams,
-            pause: bool
+        self, scheduled_params: ScheduledScheduleExchangeResParams, pause: bool
     ) -> Tuple[Optional[EVPowerProfile], ChargeProgress]:
         """
         Processes the ScheduleExchangeRes parameters for the Scheduled mode.
@@ -272,108 +227,12 @@
 
         Relevant for:
         - ISO 15118-20
->>>>>>> 8ff50c26
-        """
-        raise NotImplementedError
-
-    @abstractmethod
-<<<<<<< HEAD
-    def select_vas_v20(
-        self, service: ServiceV20, is_free: bool, parameter_sets: List[ParameterSetV20]
-    ) -> Optional[SelectedVAS]:
-        """
-        Selects a value-added service (VAS) and associated parameter set from a given
-        set of parameters for that value-added energy. If you don't want to select
-        the offered VAS, return None.
-
-        Args:
-            service: The value-added service given as an enum member of ServiceV20
-            is_free: Whether this is a free or paid service
-            parameter_sets: The parameter sets, which the SECC offers for that VAS
-
-        Returns:
-            An instance of SelectedVAS, containing the service, whether it's free or
-            paid, and its chosen parameter set.
-
-        Relevant for:
-        - ISO 15118-20
-        """
-        raise NotImplementedError
-
-    @abstractmethod
-    def get_scheduled_se_params(
-        self, selected_energy_service: SelectedEnergyService
-    ) -> ScheduledScheduleExchangeReqParams:
-        """
-        Gets the parameters for a ScheduleExchangeRequest, which correspond to the
-        Scheduled control mode.
-
-        Args:
-            selected_energy_service: The energy services, which the EVCC selected.
-                                     The selected parameter set, that is associated
-                                     with that energy service, influences the
-                                     parameters for the ScheduleExchangeReq
-
-        Returns:
-            Parameters for the ScheduleExchangeReq in Scheduled control mode
-
-        Relevant for:
-        - ISO 15118-20
-        """
-
-    @abstractmethod
-    def get_dynamic_se_params(
-        self, selected_energy_service: SelectedEnergyService
-    ) -> DynamicScheduleExchangeReqParams:
-        """
-        Gets the parameters for a ScheduleExchangeRequest, which correspond to the
-        Dynamic control mode.
-
-        Args:
-            selected_energy_service: The energy services, which the EVCC selected.
-                                     The selected parameter set, that is associated
-                                     with that energy service, influences the
-                                     parameters for the ScheduleExchangeReq
-
-        Returns:
-            Parameters for the ScheduleExchangeReq in Dynamic control mode
-
-        Relevant for:
-        - ISO 15118-20
-        """
-
-    @abstractmethod
-    def process_scheduled_se_params(
-        self, scheduled_params: ScheduledScheduleExchangeResParams, pause: bool
-    ) -> Tuple[Optional[EVPowerProfile], ChargeProgress]:
-        """
-        Processes the ScheduleExchangeRes parameters for the Scheduled mode.
-
-        Args:
-            scheduled_params: The list of offered schedule tuples for Scheduled mode
-            pause: When set to True, this indicates that the EVSE doesn’t have any power
-                   available and the EV should set ChargeProgress to PAUSE
-
-        Returns:
-            A tuple consisting of
-            1. the resulting charging profile of the EV (or None, if not yet ready)
-            1. the ChargeProgress status
-            needed to create the PowerDeliveryReq message
-
-        Relevant for:
-        - ISO 15118-20
         """
         raise NotImplementedError
 
     @abstractmethod
     def process_dynamic_se_params(
         self, dynamic_params: DynamicScheduleExchangeResParams, pause: bool
-=======
-    def process_dynamic_se_params(
-            self,
-            dynamic_params: DynamicScheduleExchangeResParams,
-            pause: bool
->>>>>>> 8ff50c26
     ) -> Tuple[Optional[EVPowerProfile], ChargeProgress]:
         """
         Processes the ScheduleExchangeRes parameters for the Dynamic mode.
@@ -414,7 +273,6 @@
         raise NotImplementedError
 
     @abstractmethod
-<<<<<<< HEAD
     def process_sa_schedules_dinspec(
         self, sa_schedules: List[SAScheduleTupleEntryDINSPEC]
     ) -> int:
@@ -438,8 +296,6 @@
         raise NotImplementedError
 
     @abstractmethod
-=======
->>>>>>> 8ff50c26
     def process_sa_schedules_v2(
         self, sa_schedules: List[SAScheduleTuple]
     ) -> Tuple[ChargeProgress, int, ChargingProfile]:
@@ -516,7 +372,6 @@
         """
         raise NotImplementedError
 
-<<<<<<< HEAD
     @abstractmethod
     def get_dc_ev_status_dinspec(self) -> DCEVStatusDINSPEC:
         """
@@ -555,14 +410,6 @@
 
     @abstractmethod
     def get_ac_charge_params_v2(self, protocol: Protocol) -> ChargeParamsV2:
-=======
-    # ============================================================================
-    # |                          AC-SPECIFIC FUNCTIONS                           |
-    # ============================================================================
-
-    @abstractmethod
-    def get_ac_charge_params_v2(self) -> ChargeParamsV2:
->>>>>>> 8ff50c26
         """
         Gets the charge parameter needed for ChargeParameterDiscoveryReq (ISO 15118-2),
         including the energy transfer mode and the energy mode-specific parameters,
@@ -589,7 +436,6 @@
         raise NotImplementedError
 
     @abstractmethod
-<<<<<<< HEAD
     def ready_to_charge(self) -> bool:
         """
         Used by PowerDeliveryReq message (DIN SPEC) to indicate if we are
@@ -635,8 +481,6 @@
         raise NotImplementedError
 
     @abstractmethod
-=======
->>>>>>> 8ff50c26
     def get_ac_bpt_charge_params_v20(self) -> BPTACChargeParameterDiscoveryReqParams:
         """
         Gets the charge parameters needed for a ChargeParameterDiscoveryReq for
@@ -659,11 +503,7 @@
 
     @abstractmethod
     def get_bpt_scheduled_ac_charge_loop_params(
-<<<<<<< HEAD
         self,
-=======
-            self
->>>>>>> 8ff50c26
     ) -> BPTScheduledACChargeLoopReqParams:
         """
         Gets the parameters for the ACChargeLoopReq in the Scheduled control mode for
@@ -700,7 +540,6 @@
     # ============================================================================
 
     @abstractmethod
-<<<<<<< HEAD
     def get_dc_charge_params_v20(self) -> DCChargeParameterDiscoveryReqParams:
         """
         Gets the charge parameters needed for a ChargeParameterDiscoveryReq for
@@ -729,34 +568,13 @@
         - DIN SPEC 70121
         - ISO 15118-2
         - ISO 15118-20 ??
-=======
-    def get_dc_charge_params_v2(self) -> ChargeParamsV2:
-        """
-        Gets the charge parameter needed for ChargeParameterDiscoveryReq (ISO 15118-2),
-        including the energy transfer mode and the energy mode-specific parameters,
-        which is an instance of either DCEVChargeParameter.
-
-        Returns:
-            A tuple of ChargeParamsV2, including EnergyTransferMode and
-            DCEVChargeParameter
-
-        Relevant for:
-        - ISO 15118-2
->>>>>>> 8ff50c26
-        """
-        raise NotImplementedError
-
-    @abstractmethod
-<<<<<<< HEAD
+        """
+        raise NotImplementedError
+
+    @abstractmethod
     def stop_charging(self) -> None:
         """
         Used by CurrentDemand to indicate to EV to stop charging.
-=======
-    def get_dc_charge_params_v20(self) -> DCChargeParameterDiscoveryReqParams:
-        """
-        Gets the charge parameters needed for a ChargeParameterDiscoveryReq for
-        DC charging.
->>>>>>> 8ff50c26
         """
         raise NotImplementedError
 
@@ -769,7 +587,6 @@
         Relevant for:
         - ISO 15118-20
         """
-<<<<<<< HEAD
         raise NotImplementedError
 
     @abstractmethod
@@ -807,6 +624,4 @@
         Relevant for
         - DIN SPEC 70121
         """
-=======
->>>>>>> 8ff50c26
         raise NotImplementedError