"""
This module contains the abstract class for an SECC to retrieve data from the EVSE
(Electric Vehicle Supply Equipment).
"""
import logging
from abc import ABC, abstractmethod
from dataclasses import dataclass
from enum import Enum
from typing import Dict, List, Optional, Union, cast

from iso15118.secc.controller.ev_data import EVDataContext
from iso15118.secc.controller.evse_data import CurrentType, EVSEDataContext
from iso15118.shared.messages.datatypes import (
    DCEVSEChargeParameter,
    DCEVSEStatus,
    PhysicalValue,
    PVEVSEMaxCurrent,
    PVEVSEMaxCurrentLimit,
    PVEVSEMaxPowerLimit,
    PVEVSEMaxVoltageLimit,
    PVEVSEPresentCurrent,
    PVEVSEPresentVoltage,
)
from iso15118.shared.messages.din_spec.datatypes import (
    ResponseCode as ResponseCodeDINSPEC,
)
from iso15118.shared.messages.din_spec.datatypes import (
    SAScheduleTupleEntry as SAScheduleTupleEntryDINSPEC,
)
from iso15118.shared.messages.enums import (
    AuthorizationStatus,
    AuthorizationTokenType,
    ControlMode,
    CpState,
    EnergyTransferModeEnum,
    IsolationLevel,
    Protocol,
    ServiceV20,
    SessionStopAction,
    UnitSymbol,
)
from iso15118.shared.messages.iso15118_2.datatypes import (
    ACEVSEChargeParameter,
    ACEVSEStatus,
)
from iso15118.shared.messages.iso15118_2.datatypes import MeterInfo as MeterInfoV2
from iso15118.shared.messages.iso15118_2.datatypes import ResponseCode as ResponseCodeV2
from iso15118.shared.messages.iso15118_2.datatypes import SAScheduleTuple
from iso15118.shared.messages.iso15118_20.ac import (
    ACChargeParameterDiscoveryResParams,
    BPTACChargeParameterDiscoveryResParams,
    BPTDynamicACChargeLoopResParams,
    BPTScheduledACChargeLoopResParams,
    DynamicACChargeLoopResParams,
    ScheduledACChargeLoopResParams,
)
from iso15118.shared.messages.iso15118_20.common_messages import (
    DynamicScheduleExchangeResParams,
    ProviderID,
    ScheduledScheduleExchangeResParams,
    ScheduleExchangeReq,
    SelectedEnergyService,
    ServiceList,
    ServiceParameterList,
)
from iso15118.shared.messages.iso15118_20.common_types import EVSEStatus
from iso15118.shared.messages.iso15118_20.common_types import MeterInfo as MeterInfoV20
from iso15118.shared.messages.iso15118_20.common_types import RationalNumber
from iso15118.shared.messages.iso15118_20.common_types import (
    ResponseCode as ResponseCodeV20,
)
from iso15118.shared.messages.iso15118_20.dc import (
    BPTDCChargeParameterDiscoveryResParams,
    BPTDynamicDCChargeLoopRes,
    BPTScheduledDCChargeLoopResParams,
    DCChargeParameterDiscoveryResParams,
    DynamicDCChargeLoopRes,
    ScheduledDCChargeLoopResParams,
)
from iso15118.shared.states import State

logger = logging.getLogger(__name__)


@dataclass
class AuthorizationResponse:
    authorization_status: AuthorizationStatus
    certificate_response_status: Optional[
        Union[ResponseCodeV2, ResponseCodeV20, ResponseCodeDINSPEC]
    ] = None


class ServiceStatus(str, Enum):
    READY = "ready"
    STARTING = "starting"
    STOPPING = "stopping"
    ERROR = "error"
    BUSY = "busy"


class EVSEControllerInterface(ABC):
    def __init__(self):
        self.ev_data_context = EVDataContext()
        self.evse_data_context = EVSEDataContext()

        self._selected_protocol: Optional[Protocol] = None

    def reset_ev_data_context(self):
        self.ev_data_context = EVDataContext()

    def get_ev_data_context(self) -> EVDataContext:
        return self.ev_data_context

    def set_evse_data_context(self, evse_data_context: EVSEDataContext) -> None:
        self.evse_data_context = evse_data_context

    def get_evse_data_context(self) -> EVSEDataContext:
        return self.evse_data_context

    # ============================================================================
    # |             COMMON FUNCTIONS (FOR ALL ENERGY TRANSFER MODES)             |
    # ============================================================================

    @abstractmethod
    async def set_status(self, status: ServiceStatus) -> None:
        """
        Sets the new status for the EVSE Controller
        """
        raise NotImplementedError

    @abstractmethod
    async def get_evse_id(self, protocol: Protocol) -> str:
        """
        Gets the ID of the EVSE (Electric Vehicle Supply Equipment), which is
        controlling the energy flow to the connector the EV is plugged into.

        Relevant for:
        - DIN SPEC 70121
        - ISO 15118-2
        - ISO 15118-20
        """
        raise NotImplementedError

    @abstractmethod
    async def get_supported_energy_transfer_modes(
        self, protocol: Protocol
    ) -> List[EnergyTransferModeEnum]:
        """
        The available energy transfer modes, which depends on the socket the EV is
        connected to.

        Relevant for:
        - ISO 15118-2
        """
        raise NotImplementedError

    @abstractmethod
    async def get_schedule_exchange_params(
        self,
        selected_energy_service: SelectedEnergyService,
        control_mode: ControlMode,
        schedule_exchange_req: ScheduleExchangeReq,
    ) -> Union[ScheduledScheduleExchangeResParams, DynamicScheduleExchangeResParams]:
        """
        Gets the parameters for a ScheduleExchangeResponse.
        If the parameters are not yet ready when requested,
        return None.

        Args:
            selected_energy_service: The energy services, which the EVCC selected.
                                     The selected parameter set, that is associated
                                     with that energy service, influences the
                                     parameters for the ScheduleExchangeRes
            control_mode: Control mode for this session - Scheduled/Dynamic
            schedule_exchange_req: The ScheduleExchangeReq, whose parameters influence
                                   the parameters for the ScheduleExchangeRes

        Returns:
            Parameters for the ScheduleExchangeRes, if
            readily available. If you're still waiting for all parameters, return None.

        Relevant for:
        - ISO 15118-20
        """

    @abstractmethod
    async def get_energy_service_list(self) -> ServiceList:
        """
        The available energy transfer services

        Relevant for:
        - ISO 15118-20
        """
        raise NotImplementedError

    def is_eim_authorized(self) -> bool:
        """
        it returns true when an rfid authentication before plugging in.
        Relevant for:
        - ISO 15118-2
        - ISO 15118-20
        """
        raise NotImplementedError

    @abstractmethod
    async def is_authorized(
        self,
        id_token: Optional[str] = None,
        id_token_type: Optional[AuthorizationTokenType] = None,
        certificate_chain: Optional[bytes] = None,
        hash_data: Optional[List[Dict[str, str]]] = None,
    ) -> AuthorizationResponse:
        """
        Provides the information on whether or not the user is authorized to charge at
        this EVSE. The auth token could be an RFID card, a whitelisted MAC address
        of the EV (Autocharge), a contract certificate (Plug & Charge), or a payment
        authorization via NFC or credit card.

        Relevant for:
        - DIN SPEC 70121
        - ISO 15118-2
        - ISO 15118-20
        """
        raise NotImplementedError

    @abstractmethod
    async def get_sa_schedule_list(
        self,
        ev_data_context: EVDataContext,
        is_free_charging_service: bool,
        max_schedule_entries: Optional[int],
        departure_time: int = 0,
    ) -> Optional[List[SAScheduleTuple]]:
        """
        Requests the charging schedule from a secondary actor (SA) like a
        charge point operator, if available. If no backend information is given
        regarding the restrictions imposed on an EV charging profile, then the
        charging schedule is solely influenced by the max rating of the charger
        and the ampacity of the charging cable.

        Args:
            ev_data_context: contains all the limits of the EV for AC and DC
            is_free_charging_service: Indicates if free sa schedules are to be returned.
            max_schedule_entries: The maximum amount of schedule entries the EVCC
                                  can handle, or None if not provided
            departure_time: The departure time given in seconds from the time of
                            sending the ChargeParameterDiscoveryReq. If the
                            request doesn't provide a departure time, then this
                            implies the need to start charging immediately.

        Returns:
            A list of SAScheduleTupleEntry values to influence the EV's charging profile
            if the backend/charger can provide the information already, or None if
            the calculation is still ongoing.

        Relevant for:
        - ISO 15118-2
        """
        raise NotImplementedError

    @abstractmethod
    async def get_sa_schedule_list_dinspec(
        self, max_schedule_entries: Optional[int], departure_time: int = 0
    ) -> Optional[List[SAScheduleTupleEntryDINSPEC]]:
        """
        Requests the charging schedule from a secondary actor (SA) like a
        charge point operator, if available. If no backend information is given
        regarding the restrictions imposed on an EV charging profile, then the
        charging schedule is solely influenced by the max rating of the charger
        and the ampacity of the charging cable.

        Args:
            max_schedule_entries: The maximum amount of schedule entries the EVCC
                                  can handle, or None if not provided
            departure_time: The departure time given in seconds from the time of
                            sending the ChargeParameterDiscoveryReq. If the
                            request doesn't provide a departure time, then this
                            implies the need to start charging immediately.

        Returns:
            A list of SAScheduleTupleEntry values to influence the EV's charging profile
            if the backend/charger can provide the information already, or None if
            the calculation is still ongoing.

        Relevant for:
        - ISO 15118-2
        """
        raise NotImplementedError

    @abstractmethod
    async def get_meter_info_v2(self) -> MeterInfoV2:
        """
        Provides the MeterInfo from the EVSE's smart meter

        Returns:
            A MeterInfo instance, which contains the meter reading

        Relevant for:
        - ISO 15118-2
        """
        raise NotImplementedError

    @abstractmethod
    async def get_meter_info_v20(self) -> MeterInfoV20:
        """
        Provides the MeterInfo from the EVSE's smart meter

        Returns:
            A MeterInfo instance, which contains the meter reading

        Relevant for:
        - ISO 15118-20
        """
        raise NotImplementedError

    @abstractmethod
    async def get_supported_providers(self) -> Optional[List[ProviderID]]:
        """
        Provides a list of eMSPs (E-Mobility Service Providers) supported by the SECC.
        This allows EVCC to filter the list of contract certificates to be utilized
        during the authorization.

        Relevant for:
        - ISO 15118-20
        """
        raise NotImplementedError

    @abstractmethod
    async def set_hlc_charging(self, is_ongoing: bool) -> None:
        """
        Notify that high level communication is ongoing or not.
        Args:
            is_ongoing (bool): whether hlc charging is ongoing or not.
        Relevant for:
        - ISO 15118-2
        """
        raise NotImplementedError

    @abstractmethod
    async def get_cp_state(self) -> CpState:
        """
        Returns current cp state

        Relevant for:
        - IEC 61851-1
        """
        raise NotImplementedError

    @abstractmethod
    async def service_renegotiation_supported(self) -> bool:
        """
        Whether or not service renegotiation is supported

        Relevant for:
        - ISO 15118-20
        """
        raise NotImplementedError

    @abstractmethod
    async def get_service_parameter_list(
        self, service_id: int
    ) -> Optional[ServiceParameterList]:
        """
        Provides a list of parameters for a specific service ID for which the EVCC
        requests additional information.

        Args:
            service_id: The service ID, according to Table 204 (ISO 15118-20)

        Returns:
            A ServiceParameterList instance for the requested service ID, or None if
            that service is not supported.

        Relevant for:
        - ISO 15118-20
        """
        raise NotImplementedError

    @abstractmethod
    async def stop_charger(self) -> None:
        raise NotImplementedError

    @abstractmethod
    async def is_contactor_opened(self) -> bool:
        """
        Sends a command to the SECC to get the contactor status is opened to terminate
        energy flow

        Relevant for:
        - all protocols
        """
        raise NotImplementedError

    @abstractmethod
    async def is_contactor_closed(self) -> bool:
        """
        Sends a command to the SECC to get the contactor status is closed

        Relevant for:
        - all protocols
        """
        raise NotImplementedError

    @abstractmethod
    async def get_evse_status(self) -> Optional[EVSEStatus]:
        """
        Gets the status of the EVSE

        Relevant for:
        - ISO 15118-20
        """
        raise NotImplementedError

    @abstractmethod
    async def set_present_protocol_state(self, state: State):
        """
        This method sets the present state of the charging protocol.

        Relevant for:
        - DIN SPEC 70121
        - ISO 15118-2
        """
        raise NotImplementedError

    def set_selected_protocol(self, protocol: Protocol) -> None:
        """Set the selected Protocol.

        Args:
            protocol: An EV communication protocol supported by Josev.
        """
        self._selected_protocol = protocol

    def get_selected_protocol(self) -> Optional[Protocol]:
        """Get the selected Protocol."""
        return self._selected_protocol

    # ============================================================================
    # |                          AC-SPECIFIC FUNCTIONS                           |
    # ============================================================================

    @abstractmethod
    async def get_ac_evse_status(self) -> ACEVSEStatus:
        """
        Gets the AC-specific EVSE status information

        Relevant for:
        - ISO 15118-2
        """
        raise NotImplementedError

    @abstractmethod
    async def get_ac_charge_params_v2(self) -> ACEVSEChargeParameter:
        """
        Gets the AC-specific EVSE charge parameter (for ChargeParameterDiscoveryRes)

        Relevant for:
        - ISO 15118-2
        """
        raise NotImplementedError

    @abstractmethod
    async def get_ac_charge_params_v20(
        self, energy_service: ServiceV20
    ) -> Optional[
        Union[
            ACChargeParameterDiscoveryResParams, BPTACChargeParameterDiscoveryResParams
        ]
    ]:
        """
        Gets the charge parameters needed for a ChargeParameterDiscoveryRes for
        AC/AC_BPT charging.

        Relevant for:
        - ISO 15118-20
        """
        raise NotImplementedError

    async def get_ac_charge_loop_params_v20(
        self, control_mode: ControlMode, selected_service: ServiceV20
    ) -> Union[
        ScheduledACChargeLoopResParams,
        BPTScheduledACChargeLoopResParams,
        DynamicACChargeLoopResParams,
        BPTDynamicACChargeLoopResParams,
    ]:
        """
        Gets the parameters for the ACChargeLoopRes for the currently set control mode
         and service.
        Args:
            control_mode: Control mode for this session - Scheduled/Dynamic
            selected_service: Enum for this Service - AC/AC_BPT
        Returns:
            ChargeLoop params depending on the selected mode. Return object could be
            one of the following types:
            [
                ScheduledACChargeLoopResParams,
                BPTScheduledACChargeLoopResParams,
                DynamicACChargeLoopResParams,
                BPTDynamicACChargeLoopResParams,
            ]
        Relevant for:
        - ISO 15118-20
        """
        """Get AC CL parameters 15118-20."""
        evse_session_limits = self.evse_data_context.session_limits.ac_limits
        # TODO: read the rated limits
        # Active Power
        target_active_power = evse_session_limits.max_charge_power
        target_active_power_l2 = None
        target_active_power_l3 = None
        target_reactive_power = None
        target_reactive_power_l2 = None
        target_reactive_power_l3 = None
        target_active_power_value = RationalNumber.get_rational_repr(
            target_active_power
        )
        if evse_session_limits.max_charge_power_l2:
            target_active_power_l2 = evse_session_limits.max_charge_power_l2
            target_active_power_l2 = RationalNumber.get_rational_repr(
                target_active_power_l2
            )  # noqa
        if evse_session_limits.max_charge_power_l3:
            target_active_power_l3 = evse_session_limits.max_charge_power_l3
            target_active_power_l3 = RationalNumber.get_rational_repr(
                target_active_power_l3
            )  # noqa
        # Reactive Power
        if evse_session_limits.max_charge_reactive_power:
            target_reactive_power = evse_session_limits.max_charge_reactive_power
            target_reactive_power = RationalNumber.get_rational_repr(
                target_reactive_power
            )  # noqa
        if evse_session_limits.max_charge_reactive_power_l2:
            target_reactive_power_l2 = evse_session_limits.max_charge_reactive_power_l2
            target_reactive_power_l2 = RationalNumber.get_rational_repr(
                target_reactive_power_l2
            )
        if evse_session_limits.max_charge_reactive_power_l3:
            target_reactive_power_l3 = evse_session_limits.max_charge_reactive_power_l3
            target_reactive_power_l3 = RationalNumber.get_rational_repr(
                target_reactive_power_l3
            )
        # Present Power
        present_active_power = self.evse_data_context.present_active_power
        present_active_power = RationalNumber.get_rational_repr(
            present_active_power
        )  # noqa
        present_active_power_l2 = self.evse_data_context.present_active_power_l2
        present_active_power_l2 = RationalNumber.get_rational_repr(
            present_active_power_l2
        )  # noqa
        present_active_power_l3 = self.evse_data_context.present_active_power_l3
        present_active_power_l3 = RationalNumber.get_rational_repr(
            present_active_power_l3
        )  # noqa
        if (
            control_mode == ControlMode.DYNAMIC
            and selected_service == ServiceV20.AC_BPT
        ):
            # BPT Dynamic Message
            bpt_dynamic_params = BPTDynamicACChargeLoopResParams(
                evse_target_active_power=target_active_power_value,
                evse_target_active_power_l2=target_active_power_l2,
                evse_target_active_power_l3=target_active_power_l3,
                evse_target_reactive_power=target_reactive_power,
                evse_target_reactive_power_l2=target_reactive_power_l2,
                evse_target_reactive_power_l3=target_reactive_power_l3,
                evse_present_active_power=present_active_power,
                evse_present_active_power_l2=present_active_power_l2,
                evse_present_active_power_l3=present_active_power_l3,
            )
            return bpt_dynamic_params
        elif (
            control_mode == ControlMode.SCHEDULED
            and selected_service == ServiceV20.AC_BPT
        ):
            bpt_scheduled_params = BPTScheduledACChargeLoopResParams(
                evse_target_active_power=target_active_power_value,
                evse_target_active_power_l2=target_active_power_l2,
                evse_target_active_power_l3=target_active_power_l3,
                evse_target_reactive_power=target_reactive_power,
                evse_target_reactive_power_l2=target_reactive_power_l2,
                evse_target_reactive_power_l3=target_reactive_power_l3,
                evse_present_active_power=present_active_power,
                evse_present_active_power_l2=present_active_power_l2,
                evse_present_active_power_l3=present_active_power_l3,
            )
            return bpt_scheduled_params
        elif control_mode == ControlMode.DYNAMIC and selected_service == ServiceV20.AC:
            dynamic_params = DynamicACChargeLoopResParams(
                evse_target_active_power=target_active_power_value,
                evse_target_active_power_l2=target_active_power_l2,
                evse_target_active_power_l3=target_active_power_l3,
                evse_target_reactive_power=target_reactive_power,
                evse_target_reactive_power_l2=target_reactive_power_l2,
                evse_target_reactive_power_l3=target_reactive_power_l3,
                evse_present_active_power=present_active_power,
                evse_present_active_power_l2=present_active_power_l2,
                evse_present_active_power_l3=present_active_power_l3,
            )
            return dynamic_params
        else:
            scheduled_params = ScheduledACChargeLoopResParams(
                evse_target_active_power=target_active_power_value,
                evse_target_active_power_l2=target_active_power_l2,
                evse_target_active_power_l3=target_active_power_l3,
                evse_target_reactive_power=target_reactive_power,
                evse_target_reactive_power_l2=target_reactive_power_l2,
                evse_target_reactive_power_l3=target_reactive_power_l3,
                evse_present_active_power=present_active_power,
                evse_present_active_power_l2=present_active_power_l2,
                evse_present_active_power_l3=present_active_power_l3,
            )
            return scheduled_params

    # ============================================================================
    # |                          DC-SPECIFIC FUNCTIONS                           |
    # ============================================================================

    @abstractmethod
    async def get_dc_evse_status(self) -> DCEVSEStatus:
        """
        Gets the DC-specific EVSE status information

        Relevant for:
        - ISO 15118-2
        """
        raise NotImplementedError

    @abstractmethod
    async def get_dc_charge_parameters(self) -> DCEVSEChargeParameter:
        """
        Gets the DC-specific EVSE charge parameter (for ChargeParameterDiscoveryRes)

        Relevant for:
        - ISO 15118-2
        """
        raise NotImplementedError

    async def get_dc_charge_parameters_dinspec(self) -> DCEVSEChargeParameter:
        """
        Gets the DC-specific EVSE charge parameter (for ChargeParameterDiscoveryRes)

        Relevant for:
        - ISO 15118-2
        """
        return await self.get_dc_charge_parameters()

    async def get_dc_charge_parameters_v2(self) -> DCEVSEChargeParameter:
        """
        Gets the DC-specific EVSE charge parameter (for ChargeParameterDiscoveryRes)

        Relevant for:
        - ISO 15118-2
        """
        return await self.get_dc_charge_parameters()

    async def get_evse_present_voltage(
        self, protocol: Protocol
    ) -> Union[PVEVSEPresentVoltage, RationalNumber]:
        """
        Gets the presently available voltage at the EVSE

        Relevant for:
        - ISO 15118-2
        - ISO 15118-20
        - DINSPEC
        """
        if protocol in [Protocol.DIN_SPEC_70121, Protocol.ISO_15118_2]:
            exponent, value = PhysicalValue.get_exponent_value_repr(
                cast(int, self.evse_data_context.present_voltage)
            )
            return PVEVSEPresentVoltage(multiplier=exponent, value=value, unit="V")
        else:
            return RationalNumber.get_rational_repr(
                self.evse_data_context.present_voltage
            )

    async def get_evse_present_current(
        self, protocol: Protocol
    ) -> Union[PVEVSEPresentCurrent, RationalNumber]:
        """
        Gets the presently available current at the EVSE

        Relevant for:
        - ISO 15118-2
        - ISO 15118-20
        - DINSPEC
        """
        if protocol in [Protocol.DIN_SPEC_70121, Protocol.ISO_15118_2]:
            exponent, value = PhysicalValue.get_exponent_value_repr(
                cast(int, self.evse_data_context.present_current)
            )
            return PVEVSEPresentCurrent(multiplier=exponent, value=value, unit="A")
        else:
            return RationalNumber.get_rational_repr(
                self.evse_data_context.present_current
            )

    @abstractmethod
    async def start_cable_check(self):
        """
        This method is called at the beginning of the state CableCheck.
        It requests the charger to perform a CableCheck

        Relevant for:
        - DIN SPEC 70121
        - ISO 15118-2
        - ISO 15118-20
        """
        raise NotImplementedError

    @abstractmethod
    async def get_cable_check_status(self) -> Union[IsolationLevel, None]:
        """
        This method is called at the beginning of the state CableCheck.
        Gets's the status of a previously started CableCheck

        Relevant for:
        - ISO 15118-20
        """
        raise NotImplementedError

    @abstractmethod
    async def send_charging_command(
        self,
        ev_target_voltage: Optional[float],
        ev_target_current: Optional[float],
        is_precharge: bool = False,
        is_session_bpt: bool = False,
    ):
        """
        This method is called in the state CurrentDemand/DCChargeLoop.
        The values target current and target voltage from the EV are passed.
        The fields discharge_current and discharge_power are relevant during discharge
        in 15118-20. This information must be provided to the charger's
         power electronics.

        Relevant for:
        - DIN SPEC 70121
        - ISO 15118-2
        - ISO 15118-20
        """
        raise NotImplementedError

    @abstractmethod
    async def is_evse_current_limit_achieved(self):
        """
        Returns true if the current limit of the charger has achieved

        Relevant for:
        - ISO 15118-2
        """
        # TODO retrieve from evse data context
        raise NotImplementedError

    @abstractmethod
    async def is_evse_voltage_limit_achieved(self):
        """
        Returns true if the current limit of the charger has achieved

        Relevant for:
        - ISO 15118-2
        """
        # TODO retrieve from evse data context
        return NotImplementedError

    @abstractmethod
    async def is_evse_power_limit_achieved(self) -> bool:
        """
        Returns true if the current limit of the charger has achieved

        Relevant for:
        - ISO 15118-2
        """
        # TODO retrieve from evse data context
        return False

    async def get_evse_max_voltage_limit(self) -> PVEVSEMaxVoltageLimit:
        """
        Gets the max voltage that can be provided by the charger

        Relevant for:
        - ISO 15118-2
        """
        session_limits = self.evse_data_context.session_limits
        if self.evse_data_context.current_type == CurrentType.AC:
            voltage_limit = self.evse_data_context.nominal_voltage
        else:
            voltage_limit = session_limits.dc_limits.max_voltage
        exponent, value = PhysicalValue.get_exponent_value_repr(voltage_limit)
        return PVEVSEMaxVoltageLimit(
            multiplier=exponent,
            value=value,
            unit=UnitSymbol.VOLTAGE,
        )

    async def get_evse_max_current_limit(
        self,
    ) -> Union[PVEVSEMaxCurrentLimit, PVEVSEMaxCurrent]:
        """
        Gets the max current that can be provided by the charger

        Relevant for:
        - ISO 15118-2
        """
        # This is currently being used by -2 only.
        session_limits = self.evse_data_context.session_limits
        if self.evse_data_context.current_type == CurrentType.AC:
            ac_limits = session_limits.ac_limits
            min_session_power_limit = ac_limits.max_charge_power
            if ac_limits.max_charge_power_l2:
                min_session_power_limit = min(
                    min_session_power_limit, ac_limits.max_charge_power_l2
                )
            if ac_limits.max_charge_power_l3:
                min_session_power_limit = min(
                    min_session_power_limit, ac_limits.max_charge_power_l3
                )
            present_voltage = self.evse_data_context.present_voltage
            if present_voltage == 0:
                present_voltage = self.evse_data_context.nominal_voltage
            if present_voltage == 0:
                present_voltage = 230
                logger.warning(
                    "Present voltage and nominal voltage are 0,"
                    "using 230 Vrms as default"
                )
            current_limit_phase = min_session_power_limit / present_voltage
            exponent, value = PhysicalValue.get_exponent_value_repr(current_limit_phase)
            return PVEVSEMaxCurrent(
                multiplier=exponent,
                value=value,
                unit=UnitSymbol.AMPERE,
            )
        elif self.evse_data_context.current_type == CurrentType.DC:
            current_limit = session_limits.dc_limits.max_charge_current
            exponent, value = PhysicalValue.get_exponent_value_repr(current_limit)
            return PVEVSEMaxCurrentLimit(
                multiplier=exponent,
                value=value,
                unit=UnitSymbol.AMPERE,
            )

    @abstractmethod
    async def get_dc_charge_params_v20(
        self, energy_service: ServiceV20
    ) -> Optional[
        Union[
            DCChargeParameterDiscoveryResParams, BPTDCChargeParameterDiscoveryResParams
        ]
    ]:
        """
        Gets the charge parameters needed for a ChargeParameterDiscoveryRes for
        DC charging.
        """
        raise NotImplementedError

    async def get_evse_max_power_limit(self) -> PVEVSEMaxPowerLimit:
        """
        Gets the max power that can be provided by the charger

        Relevant for:
        - ISO 15118-2
        """
        session_limits = self.evse_data_context.session_limits
        if session_limits.dc_limits.max_charge_power is None:
            return None
        power_limit = session_limits.dc_limits.max_charge_power
        exponent, value = PhysicalValue.get_exponent_value_repr(power_limit)
        return PVEVSEMaxPowerLimit(
            multiplier=exponent,
            value=value,
            unit=UnitSymbol.WATT,
        )

    async def get_dc_charge_loop_params_v20(
        self, control_mode: ControlMode, selected_service: ServiceV20
    ) -> Optional[
        Union[
            ScheduledDCChargeLoopResParams,
            BPTScheduledDCChargeLoopResParams,
            DynamicDCChargeLoopRes,
            BPTDynamicDCChargeLoopRes,
        ]
    ]:
        """
        Gets the parameters for the DCChargeLoopRes for the currently set control mode
         and service.
        Args:
            control_mode: Control mode for this session - Scheduled/Dynamic
            selected_service: Enum for this Service - DC/DC_BPT
        Returns:
            ChargeLoop params depending on the selected mode. Return object could be
            one of the following types:
            [
                ScheduledDCChargeLoopResParams,
                BPTScheduledDCChargeLoopResParams,
                DynamicDCChargeLoopRes,
                BPTDynamicDCChargeLoopRes,
            ]
        Relevant for:
        - ISO 15118-20
        """
        evse_session_limits = self.evse_data_context.session_limits.dc_limits
        evse_max_charge_power = evse_session_limits.max_charge_power
        evse_min_charge_power = evse_session_limits.min_charge_power
        evse_max_charge_current = evse_session_limits.max_charge_current
        evse_max_voltage = evse_session_limits.max_voltage
        if selected_service == ServiceV20.DC:
            if control_mode == ControlMode.SCHEDULED:
                scheduled_params = ScheduledDCChargeLoopResParams(
                    evse_maximum_charge_power=RationalNumber.get_rational_repr(
                        evse_max_charge_power
                    ),
                    evse_minimum_charge_power=RationalNumber.get_rational_repr(
                        evse_min_charge_power
                    ),
                    evse_maximum_charge_current=RationalNumber.get_rational_repr(
                        evse_max_charge_current
                    ),
                    evse_maximum_voltage=RationalNumber.get_rational_repr(
                        evse_max_voltage
                    ),
                )
                return scheduled_params
            elif control_mode == ControlMode.DYNAMIC:
                dynamic_params = DynamicDCChargeLoopRes(
                    departure_time=self.evse_data_context.departure_time,  # noqa
                    min_soc=self.evse_data_context.min_soc,
                    target_soc=self.evse_data_context.target_soc,
                    ack_max_delay=self.evse_data_context.ack_max_delay,
                    evse_maximum_charge_power=RationalNumber.get_rational_repr(
                        evse_max_charge_power
                    ),
                    evse_minimum_charge_power=RationalNumber.get_rational_repr(
                        evse_min_charge_power
                    ),
                    evse_maximum_charge_current=RationalNumber.get_rational_repr(
                        evse_max_charge_current
                    ),
                    evse_maximum_voltage=RationalNumber.get_rational_repr(
                        evse_max_voltage
                    ),
                )
                return dynamic_params
            return None
        elif selected_service == ServiceV20.DC_BPT:
            evse_max_discharge_power = evse_session_limits.max_discharge_power
            evse_min_discharge_power = evse_session_limits.min_discharge_power
            evse_max_discharge_current = evse_session_limits.max_discharge_current
            evse_min_voltage = evse_session_limits.min_voltage
            if control_mode == ControlMode.SCHEDULED:
                bpt_scheduled_params = BPTScheduledDCChargeLoopResParams(
                    evse_maximum_charge_power=RationalNumber.get_rational_repr(
                        evse_max_charge_power
                    ),
                    evse_minimum_charge_power=RationalNumber.get_rational_repr(
                        evse_min_charge_power
                    ),
                    evse_maximum_charge_current=RationalNumber.get_rational_repr(
                        evse_max_charge_current
                    ),
                    evse_maximum_voltage=RationalNumber.get_rational_repr(
                        evse_max_voltage
                    ),
                    evse_max_discharge_power=RationalNumber.get_rational_repr(
                        evse_max_discharge_power
                    ),
                    evse_min_discharge_power=RationalNumber.get_rational_repr(
                        evse_min_discharge_power
                    ),
                    evse_max_discharge_current=RationalNumber.get_rational_repr(
                        evse_max_discharge_current
                    ),
                    evse_min_voltage=RationalNumber.get_rational_repr(evse_min_voltage),
                )
                return bpt_scheduled_params
            else:
                bpt_dynamic_params = BPTDynamicDCChargeLoopRes(
                    departure_time=self.evse_data_context.departure_time,  # noqa
                    min_soc=self.evse_data_context.min_soc,
                    target_soc=self.evse_data_context.target_soc,
                    ack_max_delay=self.evse_data_context.ack_max_delay,
                    evse_maximum_charge_power=RationalNumber.get_rational_repr(
                        evse_max_charge_power
                    ),
                    evse_minimum_charge_power=RationalNumber.get_rational_repr(
                        evse_min_charge_power
                    ),
                    evse_maximum_charge_current=RationalNumber.get_rational_repr(
                        evse_max_charge_current
                    ),
                    evse_maximum_voltage=RationalNumber.get_rational_repr(
                        evse_max_voltage
                    ),
                    evse_max_discharge_power=RationalNumber.get_rational_repr(
                        evse_max_discharge_power
                    ),
                    evse_min_discharge_power=RationalNumber.get_rational_repr(
                        evse_min_discharge_power
                    ),
                    evse_max_discharge_current=RationalNumber.get_rational_repr(
                        evse_max_discharge_current
                    ),
                    evse_min_voltage=RationalNumber.get_rational_repr(evse_min_voltage),
                )
                return bpt_dynamic_params
        else:
            logger.error(f"Energy service {selected_service.name} not yet supported")
            return None

    @abstractmethod
    async def get_15118_ev_certificate(
        self, base64_encoded_cert_installation_req: str, namespace: str
    ) -> str:
        """
        Used to fetch base64 encoded CertificateInstallationRes from CPO backend.
        Args:
         base64_encoded_cert_installation_req : This is the CertificateInstallationReq
         from the EV in base64 encoded form.
         namespace: This would be the namespace to be passed to the backend and depends
          on the protocol.
         15118-2:  "urn:iso:15118:2:2013:MsgDef"
         15118-20: "urn:iso:std:iso:15118:-20:CommonMessages"
        Returns:
         CertificateInstallationRes EXI stream in base64 encoded form.

        Relevant for:
        - ISO 15118-20 and ISO 15118-2
        """
        raise NotImplementedError

    @abstractmethod
    async def update_data_link(self, action: SessionStopAction) -> None:
        """
        Called when EV requires termination or pausing of the charging session.
        Args:
            action : SessionStopAction
        Relevant for:
        - ISO 15118-20 and ISO 15118-2
        """
        raise NotImplementedError

    @abstractmethod
    def ready_to_charge(self) -> bool:
        """
        Used by Authorization state to indicate if we are
        ready to start charging.
        """
        raise NotImplementedError

    @abstractmethod
    async def session_ended(self, current_state: str, reason: str):
        """
        Indicate the reason for stopping charging.
        """
        raise NotImplementedError

    @abstractmethod
<<<<<<< HEAD
    async def send_display_params(self):
        """
        Share display params with CS.
=======
    async def send_rated_limits(self):
        """
        This method is called in the state ChargeParameterDiscovery state for all
        protocols.
        The message is used to share the physical limitations of the EV (perhaps
        for this session alone) with the charging station.

        Relevant for:
        - DIN SPEC 70121
        - ISO 15118-2
        - ISO 15118-20
>>>>>>> c4bd7213
        """
        raise NotImplementedError<|MERGE_RESOLUTION|>--- conflicted
+++ resolved
@@ -1058,11 +1058,13 @@
         raise NotImplementedError
 
     @abstractmethod
-<<<<<<< HEAD
     async def send_display_params(self):
         """
         Share display params with CS.
-=======
+        """
+        raise NotImplementedError
+
+    @abstractmethod
     async def send_rated_limits(self):
         """
         This method is called in the state ChargeParameterDiscovery state for all
@@ -1074,6 +1076,5 @@
         - DIN SPEC 70121
         - ISO 15118-2
         - ISO 15118-20
->>>>>>> c4bd7213
         """
         raise NotImplementedError