"""
This module contains the code to retrieve (hardware-related) data from the EVSE
(Electric Vehicle Supply Equipment).
"""
import base64
import logging
import math
import time
<<<<<<< HEAD
import calendar
from typing import Dict, List, Optional, Union
import dateutil.parser
import os
=======
from typing import Dict, List, Optional, Union, cast
>>>>>>> dc8c3231

from aiofile import async_open
from pydantic import BaseModel, Field

from iso15118.secc.controller.evse_data import (
    EVSEACBPTCPDLimits,
    EVSEACCLLimits,
    EVSEACCPDLimits,
    EVSEDataContext,
    EVSEDCBPTCPDLimits,
    EVSEDCCLLimits,
    EVSEDCCPDLimits,
    EVSERatedLimits,
    EVSESessionContext,
)
from iso15118.secc.controller.interface import (
    AuthorizationResponse,
    EVChargeParamsLimits,
    EVDataContext,
    EVSEControllerInterface,
    ServiceStatus,
)
from iso15118.shared.exceptions import EncryptionError, PrivateKeyReadError
from iso15118.shared.exi_codec import EXI
from iso15118.shared.messages.datatypes import (
    DCEVSEChargeParameter,
    DCEVSEStatus,
    DCEVSEStatusCode,
    PVEVSEEnergyToBeDelivered,
)
from iso15118.shared.messages.datatypes import EVSENotification as EVSENotificationV2
from iso15118.shared.messages.datatypes import (
    PhysicalValue,
    PVEVSEMaxCurrentLimit,
    PVEVSEMaxPowerLimit,
    PVEVSEMaxVoltageLimit,
    PVEVSEMinCurrentLimit,
    PVEVSEMinVoltageLimit,
    PVEVSEPeakCurrentRipple,
    PVEVSEPresentCurrent,
    PVEVSEPresentVoltage,
    PVEVTargetCurrent,
    PVEVTargetVoltage,
    PVEVSECurrentRegulationTolerance
)
from iso15118.shared.messages.din_spec.datatypes import (
    PMaxScheduleEntry as PMaxScheduleEntryDINSPEC,
)
from iso15118.shared.messages.din_spec.datatypes import (
    PMaxScheduleEntryDetails as PMaxScheduleEntryDetailsDINSPEC,
)
from iso15118.shared.messages.din_spec.datatypes import (
    RelativeTimeInterval as RelativeTimeIntervalDINSPEC,
)
from iso15118.shared.messages.din_spec.datatypes import (
    ResponseCode as ResponseCodeDINSPEC,
)
from iso15118.shared.messages.din_spec.datatypes import (
    SAScheduleTupleEntry as SAScheduleTupleEntryDINSPEC,
)
from iso15118.shared.messages.enums import (
    AuthorizationStatus,
    AuthorizationTokenType,
    ControlMode,
    CpState,
    EnergyTransferModeEnum,
    IsolationLevel,
    Namespace,
    PriceAlgorithm,
    Protocol,
    ServiceV20,
    SessionStopAction,
    UnitSymbol,
)
from iso15118.shared.messages.iso15118_2.body import (
    Body,
    CertificateInstallationReq,
    CertificateInstallationRes,
)
from iso15118.shared.messages.iso15118_2.datatypes import (
    EMAID,
    ACEVSEChargeParameter,
    ACEVSEStatus,
    CertificateChain,
    DHPublicKey,
    EncryptedPrivateKey,
)
from iso15118.shared.messages.iso15118_2.datatypes import MeterInfo as MeterInfoV2
from iso15118.shared.messages.iso15118_2.datatypes import (
    PMaxSchedule,
    PMaxScheduleEntry,
    PVEVSEMaxCurrent,
    PVEVSENominalVoltage,
    PVPMax,
    RelativeTimeInterval,
)
from iso15118.shared.messages.iso15118_2.datatypes import ResponseCode as ResponseCodeV2
from iso15118.shared.messages.iso15118_2.datatypes import (
    SalesTariff,
    SalesTariffEntry,
    SAScheduleTuple,
    SubCertificates,
)
from iso15118.shared.messages.iso15118_2.header import MessageHeader as MessageHeaderV2
from iso15118.shared.messages.iso15118_2.msgdef import V2GMessage as V2GMessageV2
from iso15118.shared.messages.iso15118_20.ac import (
    ACChargeParameterDiscoveryResParams,
    BPTACChargeParameterDiscoveryResParams,
    BPTDynamicACChargeLoopResParams,
    BPTScheduledACChargeLoopResParams,
    DynamicACChargeLoopResParams,
    ScheduledACChargeLoopResParams,
)
from iso15118.shared.messages.iso15118_20.common_messages import (
    AbsolutePriceSchedule,
    AdditionalService,
    AdditionalServiceList,
    ChargingSchedule,
    DynamicScheduleExchangeResParams,
    OverstayRule,
    OverstayRuleList,
    PowerSchedule,
    PowerScheduleEntry,
    PowerScheduleEntryList,
    PriceLevelSchedule,
    PriceLevelScheduleEntry,
    PriceLevelScheduleEntryList,
    PriceRule,
    PriceRuleStack,
    PriceRuleStackList,
    ProviderID,
    ScheduledScheduleExchangeResParams,
    ScheduleExchangeReq,
    ScheduleTuple,
    SelectedEnergyService,
    Service,
    ServiceList,
    ServiceParameterList,
    TaxRule,
    TaxRuleList,
)
from iso15118.shared.messages.iso15118_20.common_types import EVSEStatus
from iso15118.shared.messages.iso15118_20.common_types import MeterInfo as MeterInfoV20
from iso15118.shared.messages.iso15118_20.common_types import RationalNumber
from iso15118.shared.messages.iso15118_20.common_types import (
    ResponseCode as ResponseCodeV20,
)
from iso15118.shared.messages.iso15118_20.dc import (
    BPTDCChargeParameterDiscoveryResParams,
    BPTDynamicDCChargeLoopRes,
    BPTScheduledDCChargeLoopResParams,
    DCChargeParameterDiscoveryResParams,
    DynamicDCChargeLoopRes,
    ScheduledDCChargeLoopResParams,
)
from iso15118.shared.security import (
    CertPath,
    KeyEncoding,
    KeyPasswordPath,
    KeyPath,
    create_signature,
    encrypt_priv_key,
    get_cert_cn,
    load_cert,
    load_priv_key,
)
<<<<<<< HEAD
from iso15118.shared.settings import V20_EVSE_SERVICES_CONFIG, get_PKI_PATH

from iso15118.secc.everest import context as EVEREST_CONTEXT, float2Value_Multiplier
from iso15118.secc.everest import float2Value_Multiplier

import asyncio
=======
from iso15118.shared.settings import SettingKey, shared_settings
>>>>>>> dc8c3231
from iso15118.shared.states import State

logger = logging.getLogger(__name__)

EVEREST_CHARGER_STATE = EVEREST_CONTEXT.charger_state


class V20ServiceParamMapping(BaseModel):
    service_id_parameter_set_mapping: Dict[int, ServiceParameterList] = Field(
        ..., alias="service_id_parameter_set_mapping"
    )


def get_evse_context():
    ac_limits = EVSEACCPDLimits(
        # 15118-2 AC CPD
        evse_nominal_voltage=10,
        evse_max_current=10,
        evse_max_charge_power=10,
        evse_min_charge_power=10,
        evse_max_charge_power_l2=10,
        evse_max_charge_power_l3=10,
        evse_min_charge_power_l2=10,
        evse_min_charge_power_l3=10,
        evse_nominal_frequency=10,
        max_power_asymmetry=10,
        evse_power_ramp_limit=10,
        evse_present_active_power=10,
        evse_present_active_power_l2=10,
        evse_present_active_power_l3=10,
    )
    ac_bpt_limits = EVSEACBPTCPDLimits(
        evse_max_discharge_power=10,
        evse_min_discharge_power=10,
        evse_max_discharge_power_l2=10,
        evse_max_discharge_power_l3=10,
        evse_min_discharge_power_l2=10,
        evse_min_discharge_power_l3=10,
    )
    dc_limits = EVSEDCCPDLimits(
        evse_max_charge_power=10,
        evse_min_charge_power=10,
        evse_max_charge_current=10,
        evse_min_charge_current=10,
        evse_max_voltage=10,
        evse_min_voltage=10,
        evse_power_ramp_limit=10,
        # 15118-2 DC, DINSPEC
        evse_current_regulation_tolerance=10,
        evse_peak_current_ripple=10,
        evse_energy_to_be_delivered=10,
    )
    dc_bpt_limits = EVSEDCBPTCPDLimits(
        # 15118-20 DC BPT
        evse_max_discharge_power=10,
        evse_min_discharge_power=10,
        evse_max_discharge_current=10,
        evse_min_discharge_current=10,
    )
    ac_cl_limits = EVSEACCLLimits(
        evse_target_active_power=10,
        evse_target_active_power_l2=10,
        evse_target_active_power_l3=10,
        evse_target_reactive_power=10,
        evse_target_reactive_power_l2=10,
        evse_target_reactive_power_l3=10,
        evse_present_active_power=10,
        evse_present_active_power_l2=10,
        evse_present_active_power_l3=10,
    )
    dc_cl_limits = EVSEDCCLLimits(
        # Optional in 15118-20 DC CL (Scheduled)
        evse_max_charge_power=10,
        evse_min_charge_power=10,
        evse_max_charge_current=10,
        evse_max_voltage=10,
        # Optional and present in 15118-20 DC BPT CL (Scheduled)
        evse_max_discharge_power=10,
        evse_min_discharge_power=10,
        evse_max_discharge_current=10,
        evse_min_voltage=10,
    )
    rated_limits: EVSERatedLimits = EVSERatedLimits(
        ac_limits=ac_limits,
        ac_bpt_limits=ac_bpt_limits,
        dc_limits=dc_limits,
        dc_bpt_limits=dc_bpt_limits,
    )

    session_context: EVSESessionContext = EVSESessionContext(
        evse_present_voltage=1,
        evse_present_current=1,
        ac_limits=ac_cl_limits,
        dc_limits=dc_cl_limits,
    )

    return EVSEDataContext(rated_limits=rated_limits, session_context=session_context)


# This method is added to help read the service to parameter
# mapping (json format) from file. The key is in the dictionary is
# enum value of the energy transfer mode and value is the service parameter
async def read_service_id_parameter_mappings():
    try:
        async with async_open(
            shared_settings[SettingKey.V20_SERVICE_CONFIG], "r"
        ) as v20_service_config:
            try:
                json_mapping = await v20_service_config.read()
                v20_service_parameter_mapping = V20ServiceParamMapping.parse_raw(
                    json_mapping
                )
                return v20_service_parameter_mapping.service_id_parameter_set_mapping
            except ValueError as exc:
                raise ValueError(
                    f"Error reading 15118-20 service parameters settings file"
                    f" at {shared_settings[SettingKey.V20_SERVICE_CONFIG]}"
                ) from exc
    except (FileNotFoundError, IOError) as exc:
        raise FileNotFoundError(
            f"V20 config not found at {shared_settings[SettingKey.V20_SERVICE_CONFIG]}"
        ) from exc


class SimEVSEController(EVSEControllerInterface):
    """
    A simulated version of an EVSE controller
    """

    v20_service_id_parameter_mapping: Optional[Dict[int, ServiceParameterList]] = None

    @classmethod
    async def create(cls):
        self = SimEVSEController()
        self.evseIsolationMonitoringActive = False
        self.ev_data_context = EVDataContext()
<<<<<<< HEAD
        # self.v20_service_id_parameter_mapping = (
        #     await read_service_id_parameter_mappings()
        # )
=======
        self.evse_data_context = get_evse_context()
        self.v20_service_id_parameter_mapping = (
            await read_service_id_parameter_mappings()
        )
>>>>>>> dc8c3231
        return self

    def reset_ev_data_context(self):
        self.ev_data_context = EVDataContext()

    # ============================================================================
    # |             COMMON FUNCTIONS (FOR ALL ENERGY TRANSFER MODES)             |
    # ============================================================================
    async def set_status(self, status: ServiceStatus) -> None:
        logger.debug(f"New Status: {status}")

    async def get_evse_id(self, protocol: Protocol) -> str:
        """Overrides EVSEControllerInterface.get_evse_id()."""

        if protocol == Protocol.DIN_SPEC_70121:
            #  To transform a string-based DIN SPEC 91286 EVSE ID to hexBinary
            #  representation and vice versa, the following conversion rules shall
            #  be used for each character and hex digit: '0' <--> 0x0, '1' <--> 0x1,
            #  '2' <--> 0x2, '3' <--> 0x3, '4' <--> 0x4, '5' <--> 0x5, '6' <--> 0x6,
            #  '7' <--> 0x7, '8' <--> 0x8, '9' <--> 0x9, '*' <--> 0xA,
            #  Unused <--> 0xB .. 0xF.
            # Example: The DIN SPEC 91286 EVSE ID “49*89*6360” is represented
            # as “0x49 0xA8 0x9A 0x63 0x60”.
            evse_id_din: str = EVEREST_CHARGER_STATE.EVSEID_DIN
            return evse_id_din
        else:
            evse_id: str = EVEREST_CHARGER_STATE.EVSEID
            return evse_id

    async def get_supported_energy_transfer_modes(
        self, protocol: Protocol
    ) -> List[EnergyTransferModeEnum]:
        """Overrides EVSEControllerInterface.get_supported_energy_transfer_modes()."""

        supported_energy_transfer_modes: List[EnergyTransferModeEnum] = []
        for modes in EVEREST_CHARGER_STATE.SupportedEnergyTransferMode:
            energy_mode = EnergyTransferModeEnum(modes)
            if protocol == Protocol.DIN_SPEC_70121:
                if energy_mode is EnergyTransferModeEnum.DC_CORE or energy_mode is EnergyTransferModeEnum.DC_EXTENDED:
                    supported_energy_transfer_modes.append(energy_mode)
            else:
                supported_energy_transfer_modes.append(energy_mode)

        return supported_energy_transfer_modes

    async def get_scheduled_se_params(
        self,
        selected_energy_service: SelectedEnergyService,
        schedule_exchange_req: ScheduleExchangeReq,
    ) -> Optional[ScheduledScheduleExchangeResParams]:
        """Overrides EVSEControllerInterface.get_scheduled_se_params()."""
        charging_power_schedule_entry = PowerScheduleEntry(
            duration=3600,
            power=RationalNumber(exponent=3, value=10)
            # Check if AC ThreePhase applies (Connector parameter within parameter set
            # of SelectedEnergyService) if you want to add power_l2 and power_l3 values
        )

        charging_power_schedule = PowerSchedule(
            time_anchor=0,
            available_energy=RationalNumber(exponent=3, value=300),
            power_tolerance=RationalNumber(exponent=0, value=2000),
            schedule_entry_list=PowerScheduleEntryList(
                entries=[charging_power_schedule_entry]
            ),
        )

        tax_rule = TaxRule(
            tax_rule_id=1,
            tax_rule_name="What a great tax rule",
            tax_rate=RationalNumber(exponent=0, value=10),
            tax_included_in_price=False,
            applies_to_energy_fee=True,
            applies_to_parking_fee=True,
            applies_to_overstay_fee=True,
            applies_to_min_max_cost=True,
        )

        tax_rules = TaxRuleList(tax_rule=[tax_rule])

        price_rule = PriceRule(
            energy_fee=RationalNumber(exponent=0, value=20),
            parking_fee=RationalNumber(exponent=0, value=0),
            parking_fee_period=0,
            carbon_dioxide_emission=0,
            renewable_energy_percentage=0,
            power_range_start=RationalNumber(exponent=0, value=0),
        )

        price_rule_stack = PriceRuleStack(
            duration=3600, price_rules=[price_rule])

        price_rule_stacks = PriceRuleStackList(
            price_rule_stacks=[price_rule_stack])

        overstay_rule = OverstayRule(
            description="What a great description",
            start_time=0,
            fee=RationalNumber(exponent=0, value=50),
            fee_period=3600,
        )

        overstay_rules = OverstayRuleList(
            time_threshold=3600,
            power_threshold=RationalNumber(exponent=3, value=30),
            rules=[overstay_rule],
        )

        additional_service = AdditionalService(
            service_name="What a great service name",
            service_fee=RationalNumber(exponent=0, value=0),
        )

        additional_services = AdditionalServiceList(
            additional_services=[additional_service]
        )

        charging_absolute_price_schedule = AbsolutePriceSchedule(
            time_anchor=0,
            schedule_id=1,
            currency="EUR",
            language="ENG",
            price_algorithm=PriceAlgorithm.POWER,
            min_cost=RationalNumber(exponent=0, value=1),
            max_cost=RationalNumber(exponent=0, value=10),
            tax_rules=tax_rules,
            price_rule_stacks=price_rule_stacks,
            overstay_rules=overstay_rules,
            additional_services=additional_services,
        )

        discharging_power_schedule_entry = PowerScheduleEntry(
            duration=3600,
            power=RationalNumber(exponent=3, value=10)
            # Check if AC ThreePhase applies (Connector parameter within parameter set
            # of SelectedEnergyService) if you want to add power_l2 and power_l3 values
        )

        discharging_power_schedule = PowerSchedule(
            time_anchor=0,
            schedule_entry_list=PowerScheduleEntryList(
                entries=[discharging_power_schedule_entry]
            ),
        )

        discharging_absolute_price_schedule = charging_absolute_price_schedule

        charging_schedule = ChargingSchedule(
            power_schedule=charging_power_schedule,
            absolute_price_schedule=charging_absolute_price_schedule,
        )

        discharging_schedule = ChargingSchedule(
            power_schedule=discharging_power_schedule,
            absolute_price_schedule=discharging_absolute_price_schedule,
        )

        schedule_tuple = ScheduleTuple(
            schedule_tuple_id=1,
            charging_schedule=charging_schedule,
            discharging_schedule=discharging_schedule,
        )

        scheduled_params = ScheduledScheduleExchangeResParams(
            schedule_tuples=[schedule_tuple]
        )

        return scheduled_params

    async def get_service_parameter_list(
        self, service_id: int
    ) -> Optional[ServiceParameterList]:
        """Overrides EVSEControllerInterface.get_service_parameter_list()."""
        if self.v20_service_id_parameter_mapping is None:
            return None
        if service_id in self.v20_service_id_parameter_mapping.keys():
            service_parameter_list = self.v20_service_id_parameter_mapping[service_id]
        else:
            logger.error(
                f"No ServiceParameterList available for service ID {
                    service_id}"
            )
            return None

        return service_parameter_list

    async def get_dynamic_se_params(
        self,
        selected_energy_service: SelectedEnergyService,
        schedule_exchange_req: ScheduleExchangeReq,
    ) -> Optional[DynamicScheduleExchangeResParams]:
        """Overrides EVSEControllerInterface.get_dynamic_se_params()."""
        price_level_schedule_entry = PriceLevelScheduleEntry(
            duration=3600, price_level=1
        )

        schedule_entries = PriceLevelScheduleEntryList(
            entries=[price_level_schedule_entry]
        )

        price_level_schedule = PriceLevelSchedule(
            id="id1",
            time_anchor=0,
            schedule_id=1,
            schedule_description="What a great description",
            num_price_levels=1,
            schedule_entries=schedule_entries,
        )

        dynamic_params = DynamicScheduleExchangeResParams(
            departure_time=7200,
            min_soc=30,
            target_soc=80,
            price_level_schedule=price_level_schedule,
        )

        return dynamic_params

    async def get_energy_service_list(self) -> ServiceList:
        """Overrides EVSEControllerInterface.get_energy_service_list()."""
        # AC = 1, DC = 2, AC_BPT = 5, DC_BPT = 6;
        # DC_ACDP = 4 and DC_ADCP_BPT NOT supported

        current_protocol = self.get_selected_protocol()
        if current_protocol == Protocol.ISO_15118_20_DC:
            service_ids = [2, 6]
        elif current_protocol == Protocol.ISO_15118_20_AC:
            service_ids = [1, 5]

        service_list: ServiceList = ServiceList(services=[])
        for service_id in service_ids:
            service_list.services.append(
                Service(service_id=service_id, free_service=False)
            )

        return service_list

    def is_eim_authorized(self) -> bool:
        """Overrides EVSEControllerInterface.is_eim_authorized()."""
        return False

    async def is_authorized(
        self,
        id_token: Optional[str] = None,
        id_token_type: Optional[AuthorizationTokenType] = None,
        certificate_chain: Optional[bytes] = None,
        hash_data: Optional[List[Dict[str, str]]] = None,
    ) -> AuthorizationResponse:
        """Overrides EVSEControllerInterface.is_authorized()."""

        if id_token_type is AuthorizationTokenType.EXTERNAL:

            if EVEREST_CHARGER_STATE.auth_status == "Accepted":
                return AuthorizationStatus.ACCEPTED

        elif id_token_type is AuthorizationTokenType.EMAID:

            pnc_auth_status: str = EVEREST_CHARGER_STATE.auth_status
            certificate_status = EVEREST_CHARGER_STATE.certificate_status

            if pnc_auth_status == "Accepted" and certificate_status in ['Ongoing', 'Accepted']:
                return AuthorizationStatus.ACCEPTED
            elif (pnc_auth_status == "Ongoing" and certificate_status == "Ongoing"):
                return AuthorizationStatus.ONGOING
            else:
                return AuthorizationStatus.REJECTED

    async def get_sa_schedule_list_dinspec(
        self, max_schedule_entries: Optional[int], departure_time: int = 0
    ) -> Optional[List[SAScheduleTupleEntryDINSPEC]]:
        """Overrides EVSEControllerInterface.get_sa_schedule_list_dinspec()."""
        sa_schedule_list: List[SAScheduleTupleEntryDINSPEC] = []
        entry_details = PMaxScheduleEntryDetailsDINSPEC(
            p_max=200, time_interval=RelativeTimeIntervalDINSPEC(start=0, duration=3600)
        )
        p_max_schedule_entries = [entry_details]
        pmax_schedule_entry = PMaxScheduleEntryDINSPEC(
            p_max_schedule_id=0, entry_details=p_max_schedule_entries
        )

        sa_schedule_tuple_entry = SAScheduleTupleEntryDINSPEC(
            sa_schedule_tuple_id=1,
            p_max_schedule=pmax_schedule_entry,
            sales_tariff=None,
        )
        sa_schedule_list.append(sa_schedule_tuple_entry)
        return sa_schedule_list

    async def get_sa_schedule_list(
        self,
        ev_charge_params_limits: EVChargeParamsLimits,
        is_free_charging_service: bool,
        max_schedule_entries: Optional[int],
        departure_time: int = 0,
    ) -> Optional[List[SAScheduleTuple]]:
        """Overrides EVSEControllerInterface.get_sa_schedule_list()."""
        sa_schedule_list: List[SAScheduleTuple] = []

        if departure_time == 0:
            # [V2G2-304] If no departure_time is provided, the sum of the individual
            # time intervals shall be greater than or equal to 24 hours.
            departure_time = 86400

        # PMaxSchedule entries
        schedule_entries = []
        # SalesTariff
        sales_tariff_entries: List[SalesTariffEntry] = []
        remaining_charge_duration = departure_time
        counter = 1
        start = 0
        current_pmax_val = 7000
        while remaining_charge_duration > 0:
            if current_pmax_val == 7000:
                p_max = PVPMax(multiplier=0, value=11000, unit=UnitSymbol.WATT)
                current_pmax_val = 11000
            else:
                p_max = PVPMax(multiplier=0, value=7000, unit=UnitSymbol.WATT)
                current_pmax_val = 7000

            p_max_schedule_entry = PMaxScheduleEntry(
                p_max=p_max, time_interval=RelativeTimeInterval(start=start)
            )

            sales_tariff_entry = SalesTariffEntry(
                e_price_level=counter,
                time_interval=RelativeTimeInterval(start=start),
            )

            if remaining_charge_duration <= 86400:
                p_max_schedule_entry = PMaxScheduleEntry(
                    p_max=p_max,
                    time_interval=RelativeTimeInterval(
                        start=start, duration=remaining_charge_duration
                    ),
                )

                sales_tariff_entry = SalesTariffEntry(
                    e_price_level=counter,
                    time_interval=RelativeTimeInterval(
                        start=start, duration=remaining_charge_duration
                    ),
                )

            remaining_charge_duration -= 86400
            start += 86400
            counter += 1
            schedule_entries.append(p_max_schedule_entry)
            sales_tariff_entries.append(sales_tariff_entry)

        p_max_schedule = PMaxSchedule(schedule_entries=schedule_entries)

        sales_tariff = SalesTariff(
            id="id1",
            sales_tariff_id=10,  # a random id
            sales_tariff_entry=sales_tariff_entries,
            num_e_price_levels=len(sales_tariff_entries),
        )

        # Putting the list of SAScheduleTuple entries together
        sa_schedule_tuple = SAScheduleTuple(
            sa_schedule_tuple_id=1,
            p_max_schedule=p_max_schedule,
            sales_tariff=None if is_free_charging_service else sales_tariff,
        )

        # TODO We could also implement an optional SalesTariff, but for the sake of
        #      time we'll do that later (after the basics are implemented).
        #      When implementing the SalesTariff, we also need to apply a digital
        #      signature to it.
        sa_schedule_list.append(sa_schedule_tuple)

        # TODO We need to take care of [V2G2-741], which says that the SECC needs to
        #      resend a previously agreed SAScheduleTuple and the "period of time
        #      this SAScheduleTuple applies for shall be reduced by the time already
        #      elapsed".

        return sa_schedule_list

    async def get_meter_info_v2(self) -> MeterInfoV2:
        """Overrides EVSEControllerInterface.get_meter_info_v2()."""
        meter_id: str = "EVerest"

        powermeter: dict = EVEREST_CHARGER_STATE.powermeter
        meter_reading: int = int(powermeter["energy_Wh_import"]["total"])
        t_meter_datetime = dateutil.parser.isoparse(powermeter["timestamp"])
        if powermeter["meter_id"]:
            meter_id = str(powermeter["meter_id"])

        return MeterInfoV2(
            meter_id=meter_id, t_meter=int(calendar.timegm(t_meter_datetime.timetuple())), meter_reading=meter_reading
        )

    async def get_meter_info_v20(self) -> MeterInfoV20:
        """Overrides EVSEControllerInterface.get_meter_info_v20()."""
        return MeterInfoV20(
            meter_id="Switch-Meter-123",
            charged_energy_reading_wh=10,
            meter_timestamp=time.time(),
        )

    async def get_supported_providers(self) -> Optional[List[ProviderID]]:
        """Overrides EVSEControllerInterface.get_supported_providers()."""
        return None

    async def set_hlc_charging(self, is_ongoing: bool) -> None:
        """Overrides EVSEControllerInterface.set_hlc_charging()."""
        pass

    async def stop_charger(self) -> None:
        pass

    async def get_cp_state(self) -> CpState:
        """Overrides EVSEControllerInterface.set_cp_state()."""
        return CpState.C2

    async def service_renegotiation_supported(self) -> bool:
        """Overrides EVSEControllerInterface.service_renegotiation_supported()."""
        return False

    async def is_contactor_closed(self) -> bool:
        """Overrides EVSEControllerInterface.is_contactor_closed()."""
        startTime_ns: int = time.time_ns()
        timeout: int = 0
        PERFORMANCE_TIMEOUT: int = 4500

        while timeout < PERFORMANCE_TIMEOUT:
            if EVEREST_CHARGER_STATE.contactorClosed is True:
                return True

            timeout = (time.time_ns() - startTime_ns) / pow(10, 6)
            await asyncio.sleep(0.001)
        return False

    async def is_contactor_opened(self) -> bool:
        """Overrides EVSEControllerInterface.is_contactor_opened()."""
        startTime_ns: int = time.time_ns()
        timeout: int = 0
        PERFORMANCE_TIMEOUT: int = 4500

        while timeout < PERFORMANCE_TIMEOUT:
            if EVEREST_CHARGER_STATE.contactorOpen is True:
                return True

            timeout = (time.time_ns() - startTime_ns) / pow(10, 6)
            await asyncio.sleep(0.001)
        return False

    async def get_evse_status(self) -> Optional[EVSEStatus]:
        """Overrides EVSEControllerInterface.get_evse_status()."""
        # TODO: this function can be generic to all protocols.
        #       We can make use of the method `get_evse_id`
        #       or other way to get the evse_id to request
        #       status of a specific evse_id. We can also use the
        #       `self.comm_session.protocol` obtained during SAP,
        #       and inject its value into the `get_evse_status`
        #       to decide on providing the -2ß EVSEStatus or the
        #       -2 AC or DC one and the `selected_charging_type_is_ac` in -2
        #       to decide on returning the ACEVSEStatus or the DCEVSEStatus
        #
        # Just as an example, here is how the return could look like
        # from iso15118.shared.messages.iso15118_20.common_types import (
        #    EVSENotification as EVSENotificationV20,
        # )
        # return EVSEStatus(
        #        notification_max_delay=0,
        #        evse_notification=EVSENotificationV20.TERMINATE
        #    )
        return None

    async def get_receipt_required(self) -> bool:
        return EVEREST_CHARGER_STATE.ReceiptRequired

    async def reset_evse_values(self):
        EVEREST_CHARGER_STATE.reset()

    async def get_evse_payment_options(self) -> list:
        return EVEREST_CHARGER_STATE.PaymentOptions

    async def is_free(self) -> bool:
        return EVEREST_CHARGER_STATE.FreeService

    async def set_present_protocol_state(self, state: State):
        logger.info(f"iso15118 state: {str(state)}")

    async def send_charging_power_limits(
        self,
        protocol: Protocol,
        control_mode: ControlMode,
        selected_energy_service: ServiceV20,
    ) -> None:
        """
        This method shall merge the EV-EVSE charging power limits and send it

        Args:
            protocol: protocol selected (DIN, ISO 15118-2, ISO 15118-20_AC,..)
            control_mode: Control mode for this session - Scheduled/Dynamic
            selected_energy_service: Enum for this Service - AC/AC_BPT/DC/DC_BPT

        Returns: None

        """
        if protocol == Protocol.ISO_15118_20_AC:
            charge_parameters: Optional[
                Union[
                    ACChargeParameterDiscoveryResParams,
                    BPTACChargeParameterDiscoveryResParams,
                ]
            ]

            charge_parameters = await self.get_ac_charge_params_v20(
                selected_energy_service
            )

            ev_data_context = self.get_ev_data_context()
            logger.info(f"EV data context: {ev_data_context}")

            if isinstance(charge_parameters, BPTACChargeParameterDiscoveryResParams):
                max_discharge_power = (
                    ev_data_context.ev_session_context.dc_limits.ev_max_discharge_power
                )
                min_discharge_power = (
                    ev_data_context.ev_session_context.dc_limits.ev_min_discharge_power
                )

            max_charge_power = min(
                ev_data_context.ev_session_context.ac_limits.ev_max_charge_power,
                charge_parameters.evse_max_charge_power.get_decimal_value(),
            )

            min_charge_power = max(
                ev_data_context.ev_session_context.ac_limits.ev_min_charge_power,
                charge_parameters.evse_min_charge_power.get_decimal_value(),
            )

            logger.debug(
                f"\n\r --- EV-EVSE System Power Limits ---  \n"
                f"max_charge_power [W]: {max_charge_power}\n"
                f"min_charge_power [W]: {min_charge_power}\n"
                f"max_discharge_power [W]: {max_discharge_power}\n"
                f"min_discharge_power [W]: {min_discharge_power}\n"
            )
            # NOTE: Currently reactive limits are not available
            # https://iso15118.elaad.io/pt2/15118-20/user-group/-/issues/65
        return

    async def allow_cert_install_service(self) -> bool:
        return EVEREST_CHARGER_STATE.certificate_service_supported

    # ============================================================================
    # |                          AC-SPECIFIC FUNCTIONS                           |
    # ============================================================================

    async def get_ac_evse_status(self) -> ACEVSEStatus:
        """Overrides EVSEControllerInterface.get_ac_evse_status()."""

        notification: EVSENotificationV2 = EVSENotificationV2.NONE
        if EVEREST_CHARGER_STATE.stop_charging is True:
            notification = EVSENotificationV2.STOP_CHARGING

        return ACEVSEStatus(
            notification_max_delay=0,
            evse_notification=notification,
            rcd=EVEREST_CHARGER_STATE.RCD_Error,
        )

    async def get_ac_charge_params_v2(self) -> ACEVSEChargeParameter:
        """Overrides EVSEControllerInterface.get_ac_evse_charge_parameter()."""

        nominal_voltage_value, nominal_voltage_multiplier = float2Value_Multiplier(
            EVEREST_CHARGER_STATE.EVSENominalVoltage)
        evse_nominal_voltage = PVEVSENominalVoltage(
            multiplier=nominal_voltage_multiplier, value=nominal_voltage_value, unit=UnitSymbol.VOLTAGE
        )
        max_current_value, max_current_multiplier = float2Value_Multiplier(
            EVEREST_CHARGER_STATE.EVSEMaxCurrent)
        evse_max_current = PVEVSEMaxCurrent(
            multiplier=max_current_multiplier, value=max_current_value, unit=UnitSymbol.AMPERE
        )
        return ACEVSEChargeParameter(
            ac_evse_status=await self.get_ac_evse_status(),
            evse_nominal_voltage=evse_nominal_voltage,
            evse_max_current=evse_max_current,
        )

    async def get_ac_charge_params_v20(
        self, selected_service: ServiceV20
    ) -> Optional[
        Union[
            ACChargeParameterDiscoveryResParams, BPTACChargeParameterDiscoveryResParams
        ]
    ]:
        """Overrides EVSEControllerInterface.get_ac_charge_params_v20()."""
        ac_charge_parameter_discovery_res_params = ACChargeParameterDiscoveryResParams(
            evse_max_charge_power=RationalNumber.get_rational_repr(
                self.evse_data_context.rated_limits.ac_limits.evse_max_charge_power
            ),
            evse_max_charge_power_l2=RationalNumber.get_rational_repr(
                self.evse_data_context.rated_limits.ac_limits.evse_max_charge_power_l2
            ),
            evse_max_charge_power_l3=RationalNumber.get_rational_repr(
                self.evse_data_context.rated_limits.ac_limits.evse_max_charge_power_l3
            ),
            evse_min_charge_power=RationalNumber.get_rational_repr(
                self.evse_data_context.rated_limits.ac_limits.evse_min_charge_power
            ),
            evse_min_charge_power_l2=RationalNumber.get_rational_repr(
                self.evse_data_context.rated_limits.ac_limits.evse_min_charge_power_l2
            ),
            evse_min_charge_power_l3=RationalNumber.get_rational_repr(
                self.evse_data_context.rated_limits.ac_limits.evse_min_charge_power_l3
            ),
            evse_nominal_frequency=RationalNumber.get_rational_repr(
                self.evse_data_context.rated_limits.ac_limits.evse_nominal_frequency
            ),
            max_power_asymmetry=RationalNumber.get_rational_repr(
                self.evse_data_context.rated_limits.ac_limits.max_power_asymmetry
            ),
            evse_power_ramp_limit=RationalNumber.get_rational_repr(
                self.evse_data_context.rated_limits.ac_limits.evse_power_ramp_limit
            ),
            evse_present_active_power=RationalNumber.get_rational_repr(
                self.evse_data_context.rated_limits.ac_limits.evse_present_active_power
            ),
            evse_present_active_power_l2=RationalNumber.get_rational_repr(
                self.evse_data_context.rated_limits.ac_limits.evse_present_active_power_l2  # noqa
            ),
            evse_present_active_power_l3=RationalNumber.get_rational_repr(
                self.evse_data_context.rated_limits.ac_limits.evse_present_active_power_l3  # noqa
            ),
        )
        if selected_service == ServiceV20.AC:
            return ac_charge_parameter_discovery_res_params
        elif selected_service == ServiceV20.AC_BPT:
            return BPTACChargeParameterDiscoveryResParams(
                **(ac_charge_parameter_discovery_res_params.dict()),
<<<<<<< HEAD
                evse_max_discharge_power=RationalNumber(
                    exponent=0, value=3000),
                evse_max_discharge_power_l2=RationalNumber(
                    exponent=0, value=3000),
                evse_max_discharge_power_l3=RationalNumber(
                    exponent=0, value=3000),
                evse_min_discharge_power=RationalNumber(exponent=0, value=300),
                evse_min_discharge_power_l2=RationalNumber(
                    exponent=0, value=300),
                evse_min_discharge_power_l3=RationalNumber(
                    exponent=0, value=300),
=======
                evse_max_discharge_power=RationalNumber.get_rational_repr(
                    self.evse_data_context.rated_limits.ac_bpt_limits.evse_max_discharge_power  # noqa
                ),
                evse_max_discharge_power_l2=RationalNumber.get_rational_repr(
                    self.evse_data_context.rated_limits.ac_bpt_limits.evse_max_discharge_power_l2  # noqa
                ),
                evse_max_discharge_power_l3=RationalNumber.get_rational_repr(
                    self.evse_data_context.rated_limits.ac_bpt_limits.evse_max_discharge_power_l3  # noqa
                ),
                evse_min_discharge_power=RationalNumber.get_rational_repr(
                    self.evse_data_context.rated_limits.ac_bpt_limits.evse_min_discharge_power  # noqa
                ),
                evse_min_discharge_power_l2=RationalNumber.get_rational_repr(
                    self.evse_data_context.rated_limits.ac_bpt_limits.evse_min_discharge_power_l2  # noqa
                ),
                evse_min_discharge_power_l3=RationalNumber.get_rational_repr(
                    self.evse_data_context.rated_limits.ac_bpt_limits.evse_min_discharge_power_l3  # noqa
                ),
>>>>>>> dc8c3231
            )
        return None

    async def get_ac_charge_loop_params_v20(
        self, control_mode: ControlMode, selected_service: ServiceV20
    ) -> Union[
        ScheduledACChargeLoopResParams,
        BPTScheduledACChargeLoopResParams,
        DynamicACChargeLoopResParams,
        BPTDynamicACChargeLoopResParams,
    ]:
        """Overrides EVSEControllerInterface.get_ac_charge_loop_params()."""
        if control_mode == ControlMode.SCHEDULED:
            scheduled_params = ScheduledACChargeLoopResParams(
<<<<<<< HEAD
                evse_present_active_power=RationalNumber(exponent=3, value=3),
                evse_present_active_power_l2=RationalNumber(
                    exponent=3, value=3),
                evse_present_active_power_l3=RationalNumber(
                    exponent=3, value=3),
=======
                evse_target_active_power=RationalNumber.get_rational_repr(
                    self.evse_data_context.session_context.ac_limits.evse_target_active_power  # noqa
                ),
                evse_target_active_power_l2=RationalNumber.get_rational_repr(
                    self.evse_data_context.session_context.ac_limits.evse_target_active_power_l2  # noqa
                ),
                evse_target_active_power_l3=RationalNumber.get_rational_repr(
                    self.evse_data_context.session_context.ac_limits.evse_target_active_power_l3  # noqa
                ),
                evse_target_reactive_power=RationalNumber.get_rational_repr(
                    self.evse_data_context.session_context.ac_limits.evse_target_reactive_power  # noqa
                ),
                evse_target_reactive_power_l2=RationalNumber.get_rational_repr(
                    self.evse_data_context.session_context.ac_limits.evse_target_reactive_power_l2  # noqa
                ),
                evse_target_reactive_power_l3=RationalNumber.get_rational_repr(
                    self.evse_data_context.session_context.ac_limits.evse_target_reactive_power_l3  # noqa
                ),
                evse_present_active_power=RationalNumber.get_rational_repr(
                    self.evse_data_context.session_context.ac_limits.evse_present_active_power  # noqa
                ),
                evse_present_active_power_l2=RationalNumber.get_rational_repr(
                    self.evse_data_context.session_context.ac_limits.evse_present_active_power_l2  # noqa
                ),
                evse_present_active_power_l3=RationalNumber.get_rational_repr(
                    self.evse_data_context.session_context.ac_limits.evse_present_active_power_l3  # noqa
                ),
>>>>>>> dc8c3231
                # Add more optional fields if wanted
            )
            if selected_service == ServiceV20.AC_BPT:
                bpt_scheduled_params = BPTScheduledACChargeLoopResParams(
                    **(scheduled_params.dict()),
                    # Add more optional fields if wanted
                )
                return bpt_scheduled_params
            return scheduled_params
        else:
            # Dynamic Mode
            dynamic_params = DynamicACChargeLoopResParams(
<<<<<<< HEAD
                evse_target_active_power=RationalNumber(exponent=3, value=3),
                evse_target_active_power_l2=RationalNumber(
                    exponent=3, value=3),
                evse_target_active_power_l3=RationalNumber(
                    exponent=3, value=3),
                # Add more optional fields if wanted
=======
                evse_target_active_power=RationalNumber.get_rational_repr(
                    self.evse_data_context.session_context.ac_limits.evse_target_active_power  # noqa
                ),
                evse_target_active_power_l2=RationalNumber.get_rational_repr(
                    self.evse_data_context.session_context.ac_limits.evse_target_active_power_l2  # noqa
                ),
                evse_target_active_power_l3=RationalNumber.get_rational_repr(
                    self.evse_data_context.session_context.ac_limits.evse_target_active_power_l3  # noqa
                ),
                evse_target_reactive_power=RationalNumber.get_rational_repr(
                    self.evse_data_context.session_context.ac_limits.evse_target_reactive_power  # noqa
                ),
                evse_target_reactive_power_l2=RationalNumber.get_rational_repr(
                    self.evse_data_context.session_context.ac_limits.evse_target_reactive_power_l2  # noqa
                ),
                evse_target_reactive_power_l3=RationalNumber.get_rational_repr(
                    self.evse_data_context.session_context.ac_limits.evse_target_reactive_power_l3  # noqa
                ),
                evse_present_active_power=RationalNumber.get_rational_repr(
                    self.evse_data_context.session_context.ac_limits.evse_present_active_power  # noqa
                ),
                evse_present_active_power_l2=RationalNumber.get_rational_repr(
                    self.evse_data_context.session_context.ac_limits.evse_present_active_power_l2  # noqa
                ),
                evse_present_active_power_l3=RationalNumber.get_rational_repr(
                    self.evse_data_context.session_context.ac_limits.evse_present_active_power_l3  # noqa
                ),
>>>>>>> dc8c3231
            )
            if selected_service == ServiceV20.AC_BPT:
                bpt_dynamic_params = BPTDynamicACChargeLoopResParams(
                    **(dynamic_params.dict()),
                    # Add more optional fields if wanted
                )
                return bpt_dynamic_params
            return dynamic_params

    async def get_ac_evse_max_current(self) -> PVEVSEMaxCurrent:
        max_current_value, max_current_multiplier = float2Value_Multiplier(
            EVEREST_CHARGER_STATE.EVSEMaxCurrent)
        return PVEVSEMaxCurrent(multiplier=max_current_multiplier, value=max_current_value, unit=UnitSymbol.AMPERE)

    async def get_ac_evse_max_current(self) -> PVEVSEMaxCurrent:
        max_current_value, max_current_multiplier = float2Value_Multiplier(
            EVEREST_CHARGER_STATE.EVSEMaxCurrent)
        return PVEVSEMaxCurrent(multiplier=max_current_multiplier, value=max_current_value, unit=UnitSymbol.AMPERE)

    # ============================================================================
    # |                          DC-SPECIFIC FUNCTIONS                           |
    # ============================================================================

    async def get_dc_evse_status(self) -> DCEVSEStatus:
        """Overrides EVSEControllerInterface.get_dc_evse_status()."""

        notification: EVSENotificationV2 = EVSENotificationV2.NONE
        if EVEREST_CHARGER_STATE.stop_charging is True:
            notification = EVSENotificationV2.STOP_CHARGING

        evse_isolation: IsolationLevel = IsolationLevel(
            EVEREST_CHARGER_STATE.EVSEIsolationStatus)

        evse_status_code: DCEVSEStatusCode = DCEVSEStatusCode.EVSE_READY
        if EVEREST_CHARGER_STATE.EVSE_UtilityInterruptEvent is True:
            evse_status_code = DCEVSEStatusCode.EVSE_UTILITY_INTERUPT_EVENT
        elif EVEREST_CHARGER_STATE.EVSE_Malfunction is True:
            evse_status_code = DCEVSEStatusCode.EVSE_MALFUNCTION
        elif EVEREST_CHARGER_STATE.EVSE_EmergencyShutdown is True:
            evse_status_code = DCEVSEStatusCode.EVSE_EMERGENCY_SHUTDOWN
        elif self.evseIsolationMonitoringActive is True:
            evse_status_code = DCEVSEStatusCode.EVSE_ISOLATION_MONITORING_ACTIVE
        elif EVEREST_CHARGER_STATE.stop_charging is True:
            evse_status_code = DCEVSEStatusCode.EVSE_SHUTDOWN

        return DCEVSEStatus(
            evse_notification=notification,
            notification_max_delay=0,
            evse_isolation_status=evse_isolation,
            evse_status_code=evse_status_code,
        )

    async def get_dc_evse_charge_parameter(self) -> DCEVSEChargeParameter:
        """Overrides EVSEControllerInterface.get_dc_evse_charge_parameter()."""

        c_ripple_value, c_ripple_multiplier = float2Value_Multiplier(
            EVEREST_CHARGER_STATE.EVSEPeakCurrentRipple
        )
        c_max_limit_value, c_max_limit_multiplier = float2Value_Multiplier(
            EVEREST_CHARGER_STATE.EVSEMaximumCurrentLimit
        )
        p_max_limit_value, p_max_limit_multiplier = float2Value_Multiplier(
            EVEREST_CHARGER_STATE.EVSEMaximumPowerLimit
        )
        v_max_limit_value, v_max_limit_multiplier = float2Value_Multiplier(
            EVEREST_CHARGER_STATE.EVSEMaximumVoltageLimit
        )
        c_min_limit_value, c_min_limit_multiplier = float2Value_Multiplier(
            EVEREST_CHARGER_STATE.EVSEMinimumCurrentLimit
        )
        v_min_limit_value, v_min_limit_multiplier = float2Value_Multiplier(
            EVEREST_CHARGER_STATE.EVSEMinimumVoltageLimit
        )

        dcEVSEChargeParameter: DCEVSEChargeParameter = DCEVSEChargeParameter(
            dc_evse_status=await self.get_dc_evse_status(),
            evse_maximum_power_limit=PVEVSEMaxPowerLimit(
                multiplier=p_max_limit_multiplier, value=p_max_limit_value, unit="W"
            ),
            evse_maximum_current_limit=PVEVSEMaxCurrentLimit(
                multiplier=c_max_limit_multiplier, value=c_max_limit_value, unit="A"
            ),
            evse_maximum_voltage_limit=PVEVSEMaxVoltageLimit(
                multiplier=v_max_limit_multiplier, value=v_max_limit_value, unit="V"
            ),
            evse_minimum_current_limit=PVEVSEMinCurrentLimit(
                multiplier=c_min_limit_multiplier, value=c_min_limit_value, unit="A"
            ),
            evse_minimum_voltage_limit=PVEVSEMinVoltageLimit(
                multiplier=v_min_limit_multiplier, value=v_min_limit_value, unit="V"
            ),
            evse_peak_current_ripple=PVEVSEPeakCurrentRipple(
                multiplier=c_ripple_multiplier, value=c_ripple_value, unit="A"
            )
        )

        if EVEREST_CHARGER_STATE.EVSECurrentRegulationTolerance is not None:
            current_reg_tol_value, current_reg_tol_multiplier = float2Value_Multiplier(
                EVEREST_CHARGER_STATE.EVSECurrentRegulationTolerance
            )
            dcEVSEChargeParameter.evse_current_regulation_tolerance = PVEVSECurrentRegulationTolerance(
                multiplier=current_reg_tol_multiplier, value=current_reg_tol_value, unit="A"
            )
        if EVEREST_CHARGER_STATE.EVSEEnergyToBeDelivered is not None:
            energy_deliver_value, energy_deliver_multiplier = float2Value_Multiplier(
                EVEREST_CHARGER_STATE.EVSEEnergyToBeDelivered
            )
            dcEVSEChargeParameter.evse_energy_to_be_delivered = PVEVSEEnergyToBeDelivered(
                multiplier=energy_deliver_multiplier, value=energy_deliver_value, unit="Wh"
            )

        return dcEVSEChargeParameter

    async def get_evse_present_voltage(
        self, protocol: Protocol
    ) -> Union[PVEVSEPresentVoltage, RationalNumber]:
        """Overrides EVSEControllerInterface.get_evse_present_voltage()."""
        v_value, v_multiplier = float2Value_Multiplier(
            EVEREST_CHARGER_STATE.EVSEPresentVoltage)
        if protocol in [Protocol.DIN_SPEC_70121, Protocol.ISO_15118_2]:
<<<<<<< HEAD
            return PVEVSEPresentVoltage(multiplier=v_multiplier, value=v_value, unit="V")
        else:
            return RationalNumber(exponent=v_multiplier, value=v_value)
=======
            value, exponent = PhysicalValue.get_exponent_value_repr(
                cast(int, self.evse_data_context.session_context.evse_present_voltage)
            )
            try:
                pv_evse_present_voltage = PVEVSEPresentVoltage(
                    multiplier=exponent, value=value, unit="V"
                )
                return pv_evse_present_voltage
            except ValueError:
                return None
        else:
            return RationalNumber.get_rational_repr(
                self.evse_data_context.session_context.evse_present_voltage
            )
>>>>>>> dc8c3231

    async def get_evse_present_current(
        self, protocol: Protocol
    ) -> Union[PVEVSEPresentCurrent, RationalNumber]:
        """Overrides EVSEControllerInterface.get_evse_present_current()."""
        c_value, c_multiplier = float2Value_Multiplier(
            EVEREST_CHARGER_STATE.EVSEPresentCurrent)
        if protocol in [Protocol.DIN_SPEC_70121, Protocol.ISO_15118_2]:
<<<<<<< HEAD
            return PVEVSEPresentCurrent(multiplier=c_multiplier, value=c_value, unit="A")
        else:
            return RationalNumber(exponent=c_multiplier, value=c_value)
=======
            value, exponent = PhysicalValue.get_exponent_value_repr(
                cast(int, self.evse_data_context.session_context.evse_present_current)
            )
            try:
                pv_evse_present_current = PVEVSEPresentCurrent(
                    multiplier=exponent, value=value, unit="A"
                )
                return pv_evse_present_current
            except ValueError:
                return None
        else:
            return RationalNumber.get_rational_repr(
                self.evse_data_context.session_context.evse_present_current
            )
>>>>>>> dc8c3231

    async def start_cable_check(self):
        """Overrides EVSEControllerInterface.start_cable_check()."""
        pass

    async def get_cable_check_status(self) -> Union[IsolationLevel, None]:
        """Overrides EVSEControllerInterface.get_cable_check_status()."""
        return IsolationLevel.VALID

    async def set_precharge(
        self,
        voltage: Union[PVEVTargetVoltage, RationalNumber],
        current: Union[PVEVTargetCurrent, RationalNumber],
    ):
        self.evse_data_context.session_context.evse_present_voltage = (
            voltage.get_decimal_value()
        )
        self.evse_data_context.session_context.evse_present_current = (
            current.get_decimal_value()
        )

    async def send_charging_command(
        self,
        voltage: Union[PVEVTargetVoltage, RationalNumber],
        charge_current: Union[PVEVTargetCurrent, RationalNumber],
        charge_power: Optional[RationalNumber] = None,
        discharge_current: Optional[RationalNumber] = None,
        discharge_power: Optional[RationalNumber] = None,
    ):
        pass

    async def is_evse_current_limit_achieved(self) -> bool:
        if EVEREST_CHARGER_STATE.EVSEPresentCurrent >= EVEREST_CHARGER_STATE.EVSEMaximumCurrentLimit:
            return True
        return False

    async def is_evse_voltage_limit_achieved(self) -> bool:
        if EVEREST_CHARGER_STATE.EVSEPresentVoltage >= EVEREST_CHARGER_STATE.EVSEMaximumVoltageLimit:
            return True
        return False

    async def is_evse_power_limit_achieved(self) -> bool:
        presentPower: float = EVEREST_CHARGER_STATE.EVSEPresentCurrent * \
            EVEREST_CHARGER_STATE.EVSEPresentVoltage
        if presentPower >= EVEREST_CHARGER_STATE.EVSEMaximumPowerLimit:
            return True
        return False

    async def get_evse_max_voltage_limit(self) -> PVEVSEMaxVoltageLimit:
        v_max_limit_value, v_max_limit_multiplier = float2Value_Multiplier(
            EVEREST_CHARGER_STATE.EVSEMaximumVoltageLimit
        )
        return PVEVSEMaxVoltageLimit(multiplier=v_max_limit_multiplier, value=v_max_limit_value, unit="V")

    async def get_evse_max_current_limit(self) -> PVEVSEMaxCurrentLimit:
        c_max_limit_value, c_max_limit_multiplier = float2Value_Multiplier(
            EVEREST_CHARGER_STATE.EVSEMaximumCurrentLimit
        )
        return PVEVSEMaxCurrentLimit(multiplier=c_max_limit_multiplier, value=c_max_limit_value, unit="A")

    async def get_evse_max_power_limit(self) -> PVEVSEMaxPowerLimit:
        p_max_limit_value, p_max_limit_multiplier = float2Value_Multiplier(
            EVEREST_CHARGER_STATE.EVSEMaximumPowerLimit
        )
        return PVEVSEMaxPowerLimit(multiplier=p_max_limit_multiplier, value=p_max_limit_value, unit="W")

    async def get_dc_charge_params_v20(
        self, selected_service: ServiceV20
    ) -> Union[
        DCChargeParameterDiscoveryResParams, BPTDCChargeParameterDiscoveryResParams
    ]:
        """Override EVSEControllerInterface.get_dc_charge_params_v20()."""
        dc_charge_parameter_discovery_res = DCChargeParameterDiscoveryResParams(
            evse_max_charge_power=RationalNumber.get_rational_repr(
                self.evse_data_context.rated_limits.dc_limits.evse_max_charge_power
            ),
            evse_min_charge_power=RationalNumber.get_rational_repr(
                self.evse_data_context.rated_limits.dc_limits.evse_min_charge_power
            ),
            evse_max_charge_current=RationalNumber.get_rational_repr(
                self.evse_data_context.rated_limits.dc_limits.evse_max_charge_current
            ),
            evse_min_charge_current=RationalNumber.get_rational_repr(
                self.evse_data_context.rated_limits.dc_limits.evse_min_charge_current
            ),
            evse_max_voltage=RationalNumber.get_rational_repr(
                self.evse_data_context.rated_limits.dc_limits.evse_max_voltage
            ),
            evse_min_voltage=RationalNumber.get_rational_repr(
                self.evse_data_context.rated_limits.dc_limits.evse_min_voltage
            ),
            evse_power_ramp_limit=RationalNumber.get_rational_repr(
                self.evse_data_context.rated_limits.dc_limits.evse_power_ramp_limit
            ),
        )
        if selected_service == ServiceV20.DC:
            return dc_charge_parameter_discovery_res
        elif selected_service == ServiceV20.DC_BPT:
            return BPTDCChargeParameterDiscoveryResParams(
                **(dc_charge_parameter_discovery_res.dict()),
<<<<<<< HEAD
                evse_max_discharge_power=RationalNumber(exponent=1, value=700),
                evse_min_discharge_power=RationalNumber(exponent=1, value=10),
                evse_max_discharge_current=RationalNumber(
                    exponent=0, value=11),
                evse_min_discharge_current=RationalNumber(exponent=0, value=0),
=======
                evse_max_discharge_power=RationalNumber.get_rational_repr(
                    self.evse_data_context.rated_limits.dc_bpt_limits.evse_max_discharge_power  # noqa
                ),
                evse_min_discharge_power=RationalNumber.get_rational_repr(
                    self.evse_data_context.rated_limits.dc_bpt_limits.evse_min_discharge_power  # noqa
                ),
                evse_max_discharge_current=RationalNumber.get_rational_repr(
                    self.evse_data_context.rated_limits.dc_bpt_limits.evse_max_discharge_current  # noqa
                ),
                evse_min_discharge_current=RationalNumber.get_rational_repr(
                    self.evse_data_context.rated_limits.dc_bpt_limits.evse_min_discharge_current  # noqa
                ),
>>>>>>> dc8c3231
            )
        return None

    async def get_dc_charge_loop_params_v20(
        self, control_mode: ControlMode, selected_service: ServiceV20
    ) -> Optional[
        Union[
            ScheduledDCChargeLoopResParams,
            BPTScheduledDCChargeLoopResParams,
            DynamicDCChargeLoopRes,
            BPTDynamicDCChargeLoopRes,
        ]
    ]:
        """Overrides EVSEControllerInterface.get_dc_charge_loop_params()."""
        if selected_service == ServiceV20.DC:
            if control_mode == ControlMode.SCHEDULED:
                scheduled_params = ScheduledDCChargeLoopResParams(
<<<<<<< HEAD
                    evse_maximum_charge_current=RationalNumber(
                        exponent=0, value=11),
=======
                    evse_maximum_charge_power=RationalNumber.get_rational_repr(
                        self.evse_data_context.session_context.dc_limits.evse_max_charge_power  # noqa
                    ),
                    evse_minimum_charge_power=RationalNumber.get_rational_repr(
                        self.evse_data_context.session_context.dc_limits.evse_min_charge_power  # noqa
                    ),
                    evse_maximum_charge_current=RationalNumber.get_rational_repr(
                        self.evse_data_context.session_context.dc_limits.evse_max_charge_current  # noqa
                    ),
                    evse_maximum_voltage=RationalNumber.get_rational_repr(
                        self.evse_data_context.session_context.dc_limits.evse_max_voltage  # noqa
                    ),
>>>>>>> dc8c3231
                )
                return scheduled_params
            elif control_mode == ControlMode.DYNAMIC:
                dynamic_params = DynamicDCChargeLoopRes(
<<<<<<< HEAD
                    evse_maximum_charge_power=RationalNumber(
                        exponent=1, value=1000),
                    evse_minimum_charge_power=RationalNumber(
                        exponent=1, value=50),
                    evse_maximum_charge_current=RationalNumber(
                        exponent=1, value=300),
                    evse_maximum_voltage=RationalNumber(exponent=1, value=600),
=======
                    departure_time=self.evse_data_context.session_context.ev_departure_time,  # noqa
                    min_soc=self.evse_data_context.session_context.ev_min_soc,
                    target_soc=self.evse_data_context.session_context.ev_target_soc,
                    ack_max_delay=self.evse_data_context.session_context.ack_max_delay,
                    evse_maximum_charge_power=RationalNumber.get_rational_repr(
                        self.evse_data_context.session_context.dc_limits.evse_max_charge_power  # noqa
                    ),
                    evse_minimum_charge_power=RationalNumber.get_rational_repr(
                        self.evse_data_context.session_context.dc_limits.evse_min_charge_power  # noqa
                    ),
                    evse_maximum_charge_current=RationalNumber.get_rational_repr(
                        self.evse_data_context.session_context.dc_limits.evse_max_charge_current  # noqa
                    ),
                    evse_maximum_voltage=RationalNumber.get_rational_repr(
                        self.evse_data_context.session_context.dc_limits.evse_max_voltage  # noqa
                    ),
>>>>>>> dc8c3231
                )
                return dynamic_params
            return None
        elif selected_service == ServiceV20.DC_BPT:
            if control_mode == ControlMode.SCHEDULED:
                bpt_scheduled_params = BPTScheduledDCChargeLoopResParams(
<<<<<<< HEAD
                    evse_maximum_charge_current=RationalNumber(
                        exponent=0, value=11),
=======
                    evse_maximum_charge_power=RationalNumber.get_rational_repr(
                        self.evse_data_context.session_context.dc_limits.evse_max_charge_power  # noqa
                    ),
                    evse_minimum_charge_power=RationalNumber.get_rational_repr(
                        self.evse_data_context.session_context.dc_limits.evse_min_charge_power  # noqa
                    ),
                    evse_maximum_charge_current=RationalNumber.get_rational_repr(
                        self.evse_data_context.session_context.dc_limits.evse_max_charge_current  # noqa
                    ),
                    evse_maximum_voltage=RationalNumber.get_rational_repr(
                        self.evse_data_context.session_context.dc_limits.evse_max_voltage  # noqa
                    ),
                    evse_max_discharge_power=RationalNumber.get_rational_repr(
                        self.evse_data_context.session_context.dc_limits.evse_max_discharge_power  # noqa
                    ),
                    evse_min_discharge_power=RationalNumber.get_rational_repr(
                        self.evse_data_context.session_context.dc_limits.evse_min_discharge_power  # noqa
                    ),
                    evse_max_discharge_current=RationalNumber.get_rational_repr(
                        self.evse_data_context.session_context.dc_limits.evse_max_discharge_current  # noqa
                    ),
                    evse_min_voltage=RationalNumber.get_rational_repr(
                        self.evse_data_context.session_context.dc_limits.evse_min_voltage  # noqa
                    ),
>>>>>>> dc8c3231
                )
                return bpt_scheduled_params
            else:
                bpt_dynamic_params = BPTDynamicDCChargeLoopRes(
<<<<<<< HEAD
                    evse_maximum_charge_power=RationalNumber(
                        exponent=1, value=1000),
                    evse_minimum_charge_power=RationalNumber(
                        exponent=1, value=50),
                    evse_maximum_charge_current=RationalNumber(
                        exponent=1, value=300),
                    evse_maximum_voltage=RationalNumber(exponent=1, value=600),
                    evse_max_discharge_power=RationalNumber(
                        exponent=0, value=300),
                    evse_min_discharge_power=RationalNumber(
                        exponent=0, value=300),
                    evse_max_discharge_current=RationalNumber(
                        exponent=0, value=300),
                    evse_min_voltage=RationalNumber(exponent=0, value=300),
=======
                    departure_time=self.evse_data_context.session_context.ev_departure_time,  # noqa
                    min_soc=self.evse_data_context.session_context.ev_min_soc,
                    target_soc=self.evse_data_context.session_context.ev_target_soc,
                    ack_max_delay=self.evse_data_context.session_context.ack_max_delay,
                    evse_maximum_charge_power=RationalNumber.get_rational_repr(
                        self.evse_data_context.session_context.dc_limits.evse_max_charge_power  # noqa
                    ),
                    evse_minimum_charge_power=RationalNumber.get_rational_repr(
                        self.evse_data_context.session_context.dc_limits.evse_min_charge_power  # noqa
                    ),
                    evse_maximum_charge_current=RationalNumber.get_rational_repr(
                        self.evse_data_context.session_context.dc_limits.evse_max_charge_current  # noqa
                    ),
                    evse_maximum_voltage=RationalNumber.get_rational_repr(
                        self.evse_data_context.session_context.dc_limits.evse_max_voltage  # noqa
                    ),
                    evse_max_discharge_power=RationalNumber.get_rational_repr(
                        self.evse_data_context.session_context.dc_limits.evse_max_discharge_power  # noqa
                    ),
                    evse_min_discharge_power=RationalNumber.get_rational_repr(
                        self.evse_data_context.session_context.dc_limits.evse_min_discharge_power  # noqa
                    ),
                    evse_max_discharge_current=RationalNumber.get_rational_repr(
                        self.evse_data_context.session_context.dc_limits.evse_max_discharge_current  # noqa
                    ),
                    evse_min_voltage=RationalNumber.get_rational_repr(
                        self.evse_data_context.session_context.dc_limits.evse_min_voltage  # noqa
                    ),
>>>>>>> dc8c3231
                )
                return bpt_dynamic_params
        else:
            logger.error(f"Energy service {selected_service.name} not yet supported")
            return None

    async def setIsolationMonitoringActive(self, value: bool):
        self.evseIsolationMonitoringActive = value

    async def isCableCheckFinished(self) -> bool:
        return EVEREST_CHARGER_STATE.cableCheck_Finished

    async def get_15118_ev_certificate(
        self, base64_encoded_cert_installation_req: str, namespace: str
    ) -> str:
        """
        Overrides EVSEControllerInterface.get_15118_ev_certificate().

        # Here we simply mock the actions of the backend.
        # The code here is almost the same as what is done if USE_CPO_BACKEND
        # is set to False. Except that both the request and response is base64 encoded.
        """

        startTime_ns: int = time.time_ns()
        timeout: int = 0
        PERFORMANCE_TIMEOUT: int = 4500

        while timeout < PERFORMANCE_TIMEOUT:

            Response: dict = EVEREST_CHARGER_STATE.existream_status
            if Response:
                if Response["certificateAction"] == "Install":
                    if Response["status"] == "Accepted":
                        exiResponse: str = str(Response["exiResponse"])
                        return exiResponse
                    elif Response["status"] == "Failed":
                        raise Exception(
                            "The CSMS reported: Processing of the message was not successful")
                elif Response["certificateAction"] == "Update":
                    action: str = str(Response["certificateAction"])
                    raise Exception(
                        f"The wrong message was generated by the backend: {action}")

            timeout = (time.time_ns() - startTime_ns) / pow(10, 6)
            await asyncio.sleep(0.001)

        raise Exception(
            "Timeout - The backend takes too long to generate the CertificateInstallationRes")

    async def update_data_link(self, action: SessionStopAction) -> None:
        """
        Overrides EVSEControllerInterface.update_data_link().
        """
        pass

    def ready_to_charge(self) -> bool:
        """
        Overrides EVSEControllerInterface.ready_to_charge().
        """
        return True

    async def session_ended(self, current_state: str, reason: str):
        """
        Reports the state and reason where the session ended.

        @param current_state: The current SDP/SAP/DIN/ISO15118-2/ISO15118-20 state.
        @param reason: Reason for ending the session.
        @param last_message: The last message that was either sent/received.
        """
        logger.info(f"Session ended in {current_state} ({reason}).")<|MERGE_RESOLUTION|>--- conflicted
+++ resolved
@@ -6,14 +6,10 @@
 import logging
 import math
 import time
-<<<<<<< HEAD
 import calendar
-from typing import Dict, List, Optional, Union
+from typing import Dict, List, Optional, Union, cast
 import dateutil.parser
 import os
-=======
-from typing import Dict, List, Optional, Union, cast
->>>>>>> dc8c3231
 
 from aiofile import async_open
 from pydantic import BaseModel, Field
@@ -180,16 +176,12 @@
     load_cert,
     load_priv_key,
 )
-<<<<<<< HEAD
 from iso15118.shared.settings import V20_EVSE_SERVICES_CONFIG, get_PKI_PATH
 
 from iso15118.secc.everest import context as EVEREST_CONTEXT, float2Value_Multiplier
 from iso15118.secc.everest import float2Value_Multiplier
 
 import asyncio
-=======
-from iso15118.shared.settings import SettingKey, shared_settings
->>>>>>> dc8c3231
 from iso15118.shared.states import State
 
 logger = logging.getLogger(__name__)
@@ -295,7 +287,7 @@
 async def read_service_id_parameter_mappings():
     try:
         async with async_open(
-            shared_settings[SettingKey.V20_SERVICE_CONFIG], "r"
+            V20_EVSE_SERVICES_CONFIG, "r"
         ) as v20_service_config:
             try:
                 json_mapping = await v20_service_config.read()
@@ -306,11 +298,11 @@
             except ValueError as exc:
                 raise ValueError(
                     f"Error reading 15118-20 service parameters settings file"
-                    f" at {shared_settings[SettingKey.V20_SERVICE_CONFIG]}"
+                    f" at {V20_EVSE_SERVICES_CONFIG}"
                 ) from exc
     except (FileNotFoundError, IOError) as exc:
         raise FileNotFoundError(
-            f"V20 config not found at {shared_settings[SettingKey.V20_SERVICE_CONFIG]}"
+            f"V20 config not found at {V20_EVSE_SERVICES_CONFIG}"
         ) from exc
 
 
@@ -326,16 +318,10 @@
         self = SimEVSEController()
         self.evseIsolationMonitoringActive = False
         self.ev_data_context = EVDataContext()
-<<<<<<< HEAD
+        self.evse_data_context = get_evse_context()
         # self.v20_service_id_parameter_mapping = (
         #     await read_service_id_parameter_mappings()
         # )
-=======
-        self.evse_data_context = get_evse_context()
-        self.v20_service_id_parameter_mapping = (
-            await read_service_id_parameter_mappings()
-        )
->>>>>>> dc8c3231
         return self
 
     def reset_ev_data_context(self):
@@ -971,7 +957,6 @@
         elif selected_service == ServiceV20.AC_BPT:
             return BPTACChargeParameterDiscoveryResParams(
                 **(ac_charge_parameter_discovery_res_params.dict()),
-<<<<<<< HEAD
                 evse_max_discharge_power=RationalNumber(
                     exponent=0, value=3000),
                 evse_max_discharge_power_l2=RationalNumber(
@@ -983,26 +968,6 @@
                     exponent=0, value=300),
                 evse_min_discharge_power_l3=RationalNumber(
                     exponent=0, value=300),
-=======
-                evse_max_discharge_power=RationalNumber.get_rational_repr(
-                    self.evse_data_context.rated_limits.ac_bpt_limits.evse_max_discharge_power  # noqa
-                ),
-                evse_max_discharge_power_l2=RationalNumber.get_rational_repr(
-                    self.evse_data_context.rated_limits.ac_bpt_limits.evse_max_discharge_power_l2  # noqa
-                ),
-                evse_max_discharge_power_l3=RationalNumber.get_rational_repr(
-                    self.evse_data_context.rated_limits.ac_bpt_limits.evse_max_discharge_power_l3  # noqa
-                ),
-                evse_min_discharge_power=RationalNumber.get_rational_repr(
-                    self.evse_data_context.rated_limits.ac_bpt_limits.evse_min_discharge_power  # noqa
-                ),
-                evse_min_discharge_power_l2=RationalNumber.get_rational_repr(
-                    self.evse_data_context.rated_limits.ac_bpt_limits.evse_min_discharge_power_l2  # noqa
-                ),
-                evse_min_discharge_power_l3=RationalNumber.get_rational_repr(
-                    self.evse_data_context.rated_limits.ac_bpt_limits.evse_min_discharge_power_l3  # noqa
-                ),
->>>>>>> dc8c3231
             )
         return None
 
@@ -1017,41 +982,11 @@
         """Overrides EVSEControllerInterface.get_ac_charge_loop_params()."""
         if control_mode == ControlMode.SCHEDULED:
             scheduled_params = ScheduledACChargeLoopResParams(
-<<<<<<< HEAD
                 evse_present_active_power=RationalNumber(exponent=3, value=3),
                 evse_present_active_power_l2=RationalNumber(
                     exponent=3, value=3),
                 evse_present_active_power_l3=RationalNumber(
                     exponent=3, value=3),
-=======
-                evse_target_active_power=RationalNumber.get_rational_repr(
-                    self.evse_data_context.session_context.ac_limits.evse_target_active_power  # noqa
-                ),
-                evse_target_active_power_l2=RationalNumber.get_rational_repr(
-                    self.evse_data_context.session_context.ac_limits.evse_target_active_power_l2  # noqa
-                ),
-                evse_target_active_power_l3=RationalNumber.get_rational_repr(
-                    self.evse_data_context.session_context.ac_limits.evse_target_active_power_l3  # noqa
-                ),
-                evse_target_reactive_power=RationalNumber.get_rational_repr(
-                    self.evse_data_context.session_context.ac_limits.evse_target_reactive_power  # noqa
-                ),
-                evse_target_reactive_power_l2=RationalNumber.get_rational_repr(
-                    self.evse_data_context.session_context.ac_limits.evse_target_reactive_power_l2  # noqa
-                ),
-                evse_target_reactive_power_l3=RationalNumber.get_rational_repr(
-                    self.evse_data_context.session_context.ac_limits.evse_target_reactive_power_l3  # noqa
-                ),
-                evse_present_active_power=RationalNumber.get_rational_repr(
-                    self.evse_data_context.session_context.ac_limits.evse_present_active_power  # noqa
-                ),
-                evse_present_active_power_l2=RationalNumber.get_rational_repr(
-                    self.evse_data_context.session_context.ac_limits.evse_present_active_power_l2  # noqa
-                ),
-                evse_present_active_power_l3=RationalNumber.get_rational_repr(
-                    self.evse_data_context.session_context.ac_limits.evse_present_active_power_l3  # noqa
-                ),
->>>>>>> dc8c3231
                 # Add more optional fields if wanted
             )
             if selected_service == ServiceV20.AC_BPT:
@@ -1064,42 +999,12 @@
         else:
             # Dynamic Mode
             dynamic_params = DynamicACChargeLoopResParams(
-<<<<<<< HEAD
                 evse_target_active_power=RationalNumber(exponent=3, value=3),
                 evse_target_active_power_l2=RationalNumber(
                     exponent=3, value=3),
                 evse_target_active_power_l3=RationalNumber(
                     exponent=3, value=3),
                 # Add more optional fields if wanted
-=======
-                evse_target_active_power=RationalNumber.get_rational_repr(
-                    self.evse_data_context.session_context.ac_limits.evse_target_active_power  # noqa
-                ),
-                evse_target_active_power_l2=RationalNumber.get_rational_repr(
-                    self.evse_data_context.session_context.ac_limits.evse_target_active_power_l2  # noqa
-                ),
-                evse_target_active_power_l3=RationalNumber.get_rational_repr(
-                    self.evse_data_context.session_context.ac_limits.evse_target_active_power_l3  # noqa
-                ),
-                evse_target_reactive_power=RationalNumber.get_rational_repr(
-                    self.evse_data_context.session_context.ac_limits.evse_target_reactive_power  # noqa
-                ),
-                evse_target_reactive_power_l2=RationalNumber.get_rational_repr(
-                    self.evse_data_context.session_context.ac_limits.evse_target_reactive_power_l2  # noqa
-                ),
-                evse_target_reactive_power_l3=RationalNumber.get_rational_repr(
-                    self.evse_data_context.session_context.ac_limits.evse_target_reactive_power_l3  # noqa
-                ),
-                evse_present_active_power=RationalNumber.get_rational_repr(
-                    self.evse_data_context.session_context.ac_limits.evse_present_active_power  # noqa
-                ),
-                evse_present_active_power_l2=RationalNumber.get_rational_repr(
-                    self.evse_data_context.session_context.ac_limits.evse_present_active_power_l2  # noqa
-                ),
-                evse_present_active_power_l3=RationalNumber.get_rational_repr(
-                    self.evse_data_context.session_context.ac_limits.evse_present_active_power_l3  # noqa
-                ),
->>>>>>> dc8c3231
             )
             if selected_service == ServiceV20.AC_BPT:
                 bpt_dynamic_params = BPTDynamicACChargeLoopResParams(
@@ -1220,26 +1125,9 @@
         v_value, v_multiplier = float2Value_Multiplier(
             EVEREST_CHARGER_STATE.EVSEPresentVoltage)
         if protocol in [Protocol.DIN_SPEC_70121, Protocol.ISO_15118_2]:
-<<<<<<< HEAD
             return PVEVSEPresentVoltage(multiplier=v_multiplier, value=v_value, unit="V")
         else:
             return RationalNumber(exponent=v_multiplier, value=v_value)
-=======
-            value, exponent = PhysicalValue.get_exponent_value_repr(
-                cast(int, self.evse_data_context.session_context.evse_present_voltage)
-            )
-            try:
-                pv_evse_present_voltage = PVEVSEPresentVoltage(
-                    multiplier=exponent, value=value, unit="V"
-                )
-                return pv_evse_present_voltage
-            except ValueError:
-                return None
-        else:
-            return RationalNumber.get_rational_repr(
-                self.evse_data_context.session_context.evse_present_voltage
-            )
->>>>>>> dc8c3231
 
     async def get_evse_present_current(
         self, protocol: Protocol
@@ -1248,26 +1136,9 @@
         c_value, c_multiplier = float2Value_Multiplier(
             EVEREST_CHARGER_STATE.EVSEPresentCurrent)
         if protocol in [Protocol.DIN_SPEC_70121, Protocol.ISO_15118_2]:
-<<<<<<< HEAD
             return PVEVSEPresentCurrent(multiplier=c_multiplier, value=c_value, unit="A")
         else:
             return RationalNumber(exponent=c_multiplier, value=c_value)
-=======
-            value, exponent = PhysicalValue.get_exponent_value_repr(
-                cast(int, self.evse_data_context.session_context.evse_present_current)
-            )
-            try:
-                pv_evse_present_current = PVEVSEPresentCurrent(
-                    multiplier=exponent, value=value, unit="A"
-                )
-                return pv_evse_present_current
-            except ValueError:
-                return None
-        else:
-            return RationalNumber.get_rational_repr(
-                self.evse_data_context.session_context.evse_present_current
-            )
->>>>>>> dc8c3231
 
     async def start_cable_check(self):
         """Overrides EVSEControllerInterface.start_cable_check()."""
@@ -1368,26 +1239,11 @@
         elif selected_service == ServiceV20.DC_BPT:
             return BPTDCChargeParameterDiscoveryResParams(
                 **(dc_charge_parameter_discovery_res.dict()),
-<<<<<<< HEAD
                 evse_max_discharge_power=RationalNumber(exponent=1, value=700),
                 evse_min_discharge_power=RationalNumber(exponent=1, value=10),
                 evse_max_discharge_current=RationalNumber(
                     exponent=0, value=11),
                 evse_min_discharge_current=RationalNumber(exponent=0, value=0),
-=======
-                evse_max_discharge_power=RationalNumber.get_rational_repr(
-                    self.evse_data_context.rated_limits.dc_bpt_limits.evse_max_discharge_power  # noqa
-                ),
-                evse_min_discharge_power=RationalNumber.get_rational_repr(
-                    self.evse_data_context.rated_limits.dc_bpt_limits.evse_min_discharge_power  # noqa
-                ),
-                evse_max_discharge_current=RationalNumber.get_rational_repr(
-                    self.evse_data_context.rated_limits.dc_bpt_limits.evse_max_discharge_current  # noqa
-                ),
-                evse_min_discharge_current=RationalNumber.get_rational_repr(
-                    self.evse_data_context.rated_limits.dc_bpt_limits.evse_min_discharge_current  # noqa
-                ),
->>>>>>> dc8c3231
             )
         return None
 
@@ -1405,28 +1261,12 @@
         if selected_service == ServiceV20.DC:
             if control_mode == ControlMode.SCHEDULED:
                 scheduled_params = ScheduledDCChargeLoopResParams(
-<<<<<<< HEAD
                     evse_maximum_charge_current=RationalNumber(
                         exponent=0, value=11),
-=======
-                    evse_maximum_charge_power=RationalNumber.get_rational_repr(
-                        self.evse_data_context.session_context.dc_limits.evse_max_charge_power  # noqa
-                    ),
-                    evse_minimum_charge_power=RationalNumber.get_rational_repr(
-                        self.evse_data_context.session_context.dc_limits.evse_min_charge_power  # noqa
-                    ),
-                    evse_maximum_charge_current=RationalNumber.get_rational_repr(
-                        self.evse_data_context.session_context.dc_limits.evse_max_charge_current  # noqa
-                    ),
-                    evse_maximum_voltage=RationalNumber.get_rational_repr(
-                        self.evse_data_context.session_context.dc_limits.evse_max_voltage  # noqa
-                    ),
->>>>>>> dc8c3231
                 )
                 return scheduled_params
             elif control_mode == ControlMode.DYNAMIC:
                 dynamic_params = DynamicDCChargeLoopRes(
-<<<<<<< HEAD
                     evse_maximum_charge_power=RationalNumber(
                         exponent=1, value=1000),
                     evse_minimum_charge_power=RationalNumber(
@@ -1434,64 +1274,18 @@
                     evse_maximum_charge_current=RationalNumber(
                         exponent=1, value=300),
                     evse_maximum_voltage=RationalNumber(exponent=1, value=600),
-=======
-                    departure_time=self.evse_data_context.session_context.ev_departure_time,  # noqa
-                    min_soc=self.evse_data_context.session_context.ev_min_soc,
-                    target_soc=self.evse_data_context.session_context.ev_target_soc,
-                    ack_max_delay=self.evse_data_context.session_context.ack_max_delay,
-                    evse_maximum_charge_power=RationalNumber.get_rational_repr(
-                        self.evse_data_context.session_context.dc_limits.evse_max_charge_power  # noqa
-                    ),
-                    evse_minimum_charge_power=RationalNumber.get_rational_repr(
-                        self.evse_data_context.session_context.dc_limits.evse_min_charge_power  # noqa
-                    ),
-                    evse_maximum_charge_current=RationalNumber.get_rational_repr(
-                        self.evse_data_context.session_context.dc_limits.evse_max_charge_current  # noqa
-                    ),
-                    evse_maximum_voltage=RationalNumber.get_rational_repr(
-                        self.evse_data_context.session_context.dc_limits.evse_max_voltage  # noqa
-                    ),
->>>>>>> dc8c3231
                 )
                 return dynamic_params
             return None
         elif selected_service == ServiceV20.DC_BPT:
             if control_mode == ControlMode.SCHEDULED:
                 bpt_scheduled_params = BPTScheduledDCChargeLoopResParams(
-<<<<<<< HEAD
                     evse_maximum_charge_current=RationalNumber(
                         exponent=0, value=11),
-=======
-                    evse_maximum_charge_power=RationalNumber.get_rational_repr(
-                        self.evse_data_context.session_context.dc_limits.evse_max_charge_power  # noqa
-                    ),
-                    evse_minimum_charge_power=RationalNumber.get_rational_repr(
-                        self.evse_data_context.session_context.dc_limits.evse_min_charge_power  # noqa
-                    ),
-                    evse_maximum_charge_current=RationalNumber.get_rational_repr(
-                        self.evse_data_context.session_context.dc_limits.evse_max_charge_current  # noqa
-                    ),
-                    evse_maximum_voltage=RationalNumber.get_rational_repr(
-                        self.evse_data_context.session_context.dc_limits.evse_max_voltage  # noqa
-                    ),
-                    evse_max_discharge_power=RationalNumber.get_rational_repr(
-                        self.evse_data_context.session_context.dc_limits.evse_max_discharge_power  # noqa
-                    ),
-                    evse_min_discharge_power=RationalNumber.get_rational_repr(
-                        self.evse_data_context.session_context.dc_limits.evse_min_discharge_power  # noqa
-                    ),
-                    evse_max_discharge_current=RationalNumber.get_rational_repr(
-                        self.evse_data_context.session_context.dc_limits.evse_max_discharge_current  # noqa
-                    ),
-                    evse_min_voltage=RationalNumber.get_rational_repr(
-                        self.evse_data_context.session_context.dc_limits.evse_min_voltage  # noqa
-                    ),
->>>>>>> dc8c3231
                 )
                 return bpt_scheduled_params
             else:
                 bpt_dynamic_params = BPTDynamicDCChargeLoopRes(
-<<<<<<< HEAD
                     evse_maximum_charge_power=RationalNumber(
                         exponent=1, value=1000),
                     evse_minimum_charge_power=RationalNumber(
@@ -1506,36 +1300,6 @@
                     evse_max_discharge_current=RationalNumber(
                         exponent=0, value=300),
                     evse_min_voltage=RationalNumber(exponent=0, value=300),
-=======
-                    departure_time=self.evse_data_context.session_context.ev_departure_time,  # noqa
-                    min_soc=self.evse_data_context.session_context.ev_min_soc,
-                    target_soc=self.evse_data_context.session_context.ev_target_soc,
-                    ack_max_delay=self.evse_data_context.session_context.ack_max_delay,
-                    evse_maximum_charge_power=RationalNumber.get_rational_repr(
-                        self.evse_data_context.session_context.dc_limits.evse_max_charge_power  # noqa
-                    ),
-                    evse_minimum_charge_power=RationalNumber.get_rational_repr(
-                        self.evse_data_context.session_context.dc_limits.evse_min_charge_power  # noqa
-                    ),
-                    evse_maximum_charge_current=RationalNumber.get_rational_repr(
-                        self.evse_data_context.session_context.dc_limits.evse_max_charge_current  # noqa
-                    ),
-                    evse_maximum_voltage=RationalNumber.get_rational_repr(
-                        self.evse_data_context.session_context.dc_limits.evse_max_voltage  # noqa
-                    ),
-                    evse_max_discharge_power=RationalNumber.get_rational_repr(
-                        self.evse_data_context.session_context.dc_limits.evse_max_discharge_power  # noqa
-                    ),
-                    evse_min_discharge_power=RationalNumber.get_rational_repr(
-                        self.evse_data_context.session_context.dc_limits.evse_min_discharge_power  # noqa
-                    ),
-                    evse_max_discharge_current=RationalNumber.get_rational_repr(
-                        self.evse_data_context.session_context.dc_limits.evse_max_discharge_current  # noqa
-                    ),
-                    evse_min_voltage=RationalNumber.get_rational_repr(
-                        self.evse_data_context.session_context.dc_limits.evse_min_voltage  # noqa
-                    ),
->>>>>>> dc8c3231
                 )
                 return bpt_dynamic_params
         else:
