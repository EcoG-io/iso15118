--- conflicted
+++ resolved
@@ -1091,16 +1091,14 @@
         """
         logger.info(f"Session ended in {current_state} ({reason}).")
 
-<<<<<<< HEAD
     async def send_display_params(self):
         """
         Share display params with CS.
         """
         logger.info("Send display params to CS.")
-=======
+
     async def send_rated_limits(self):
         """
         Overrides EVSEControllerInterface.send_rated_limits
         """
-        logger.info("Send rated limits to CS.")
->>>>>>> c4bd7213
+        logger.info("Send rated limits to CS.")