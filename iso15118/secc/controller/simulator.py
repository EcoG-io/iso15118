--- conflicted
+++ resolved
@@ -9,14 +9,7 @@
 from typing import List, Optional
 
 from iso15118.secc.controller.interface import EVSEControllerInterface
-<<<<<<< HEAD
 from iso15118.shared.messages.datatypes import (
-=======
-from iso15118.shared.exceptions import InvalidProtocolError
-from iso15118.shared.messages.iso15118_2.datatypes import (
-    ACEVSEChargeParameter,
-    ACEVSEStatus,
->>>>>>> 8ff50c26
     DCEVSEChargeParameter,
     DCEVSEStatus,
     DCEVSEStatusCode,
@@ -53,7 +46,6 @@
     ControlMode,
     DCConnector,
     EnergyTransferModeEnum,
-<<<<<<< HEAD
     GeneratorMode,
     GridCodeIslandingDetectionMode,
     IsolationLevel,
@@ -72,11 +64,6 @@
 )
 from iso15118.shared.messages.iso15118_2.datatypes import MeterInfo as MeterInfoV2
 from iso15118.shared.messages.iso15118_2.datatypes import (
-=======
-    EVSENotification as EVSENotificationV2,
-    IsolationLevel,
-    MeterInfo as MeterInfoV2,
->>>>>>> 8ff50c26
     PMaxSchedule,
     PMaxScheduleEntry,
     PVEVSEMaxCurrent,
@@ -86,7 +73,6 @@
     SalesTariff,
     SalesTariffEntry,
     SAScheduleTuple,
-<<<<<<< HEAD
 )
 from iso15118.shared.messages.iso15118_20.ac import (
     ACChargeParameterDiscoveryResParams,
@@ -135,67 +121,6 @@
 from iso15118.shared.messages.iso15118_20.dc import (
     BPTDCChargeParameterDiscoveryResParams,
     DCChargeParameterDiscoveryResParams,
-=======
-    UnitSymbol,
-)
-from iso15118.shared.messages.enums import (
-    Namespace,
-    Protocol,
-    ServiceV20,
-    ParameterName,
-    ControlMode,
-    DCConnector,
-    MobilityNeedsMode,
-    Pricing,
-    PriceAlgorithm, ACConnector, GeneratorMode, BPTChannel,
-    GridCodeIslandingDetectionMode, Contactor,
-)
-from iso15118.shared.messages.iso15118_20.ac import (
-    ACChargeParameterDiscoveryResParams,
-    BPTACChargeParameterDiscoveryResParams, ScheduledACChargeLoopResParams,
-    BPTScheduledACChargeLoopResParams, DynamicACChargeLoopResParams,
-    BPTDynamicACChargeLoopResParams,
-)
-from iso15118.shared.messages.iso15118_20.common_messages import (
-    ProviderID,
-    Service,
-    ServiceList,
-    ServiceParameterList,
-    ParameterSet,
-    Parameter,
-    SelectedEnergyService,
-    ScheduledScheduleExchangeResParams,
-    DynamicScheduleExchangeResParams,
-    ScheduleTuple,
-    ChargingSchedule,
-    PowerSchedule,
-    AbsolutePriceSchedule,
-    PowerScheduleEntryList,
-    PowerScheduleEntry,
-    TaxRuleList,
-    PriceRuleStackList,
-    OverstayRuleList,
-    AdditionalServiceList,
-    TaxRule,
-    PriceRuleStack,
-    PriceRule,
-    OverstayRule,
-    AdditionalService,
-    PriceLevelSchedule,
-    PriceLevelScheduleEntryList,
-    PriceLevelScheduleEntry,
-    ScheduleExchangeReq,
-)
-from iso15118.shared.messages.iso15118_20.common_types import (
-    MeterInfo as MeterInfoV20,
-    RationalNumber,
-    EVSEStatus,
-    EVSENotification as EVSENotificationV20
-)
-from iso15118.shared.messages.iso15118_20.dc import (
-    DCChargeParameterDiscoveryResParams,
-    BPTDCChargeParameterDiscoveryResParams,
->>>>>>> 8ff50c26
 )
 
 logger = logging.getLogger(__name__)
@@ -217,13 +142,10 @@
 
     def __init__(self):
         self.contactor = Contactor.OPENED
-<<<<<<< HEAD
         self.ev_data_context = EVDataContext()
 
     def reset_ev_data_context(self):
         self.ev_data_context = EVDataContext()
-=======
->>>>>>> 8ff50c26
 
     # ============================================================================
     # |             COMMON FUNCTIONS (FOR ALL ENERGY TRANSFER MODES)             |
@@ -866,11 +788,7 @@
 
         # Putting the list of SAScheduleTuple entries together
         sa_schedule_tuple = SAScheduleTuple(
-<<<<<<< HEAD
             sa_schedule_tuple_id=1,
-=======
-            tuple_id=1,
->>>>>>> 8ff50c26
             p_max_schedule=p_max_schedule,
             sales_tariff=sales_tariff,
         )
@@ -906,7 +824,6 @@
         """Overrides EVSEControllerInterface.get_supported_providers()."""
         return None
 
-<<<<<<< HEAD
     def set_hlc_charging(self, is_ongoing: bool) -> None:
         """Overrides EVSEControllerInterface.set_hlc_charging()."""
         pass
@@ -914,8 +831,6 @@
     def stop_charger(self) -> None:
         pass
 
-=======
->>>>>>> 8ff50c26
     def service_renegotiation_supported(self) -> bool:
         """Overrides EVSEControllerInterface.service_renegotiation_supported()."""
         return False
@@ -935,12 +850,7 @@
     def get_evse_status(self) -> EVSEStatus:
         """Overrides EVSEControllerInterface.get_evse_status()."""
         return EVSEStatus(
-<<<<<<< HEAD
             notification_max_delay=0, evse_notification=EVSENotificationV20.TERMINATE
-=======
-            notification_max_delay=0,
-            evse_notification=EVSENotificationV20.TERMINATE
->>>>>>> 8ff50c26
         )
 
     # ============================================================================
@@ -952,11 +862,7 @@
         return ACEVSEStatus(
             notification_max_delay=0,
             evse_notification=EVSENotificationV2.NONE,
-<<<<<<< HEAD
             rcd=False,
-=======
-            rcd=False
->>>>>>> 8ff50c26
         )
 
     def get_ac_charge_params_v2(self) -> ACEVSEChargeParameter:
@@ -1023,11 +929,7 @@
         )
 
     def get_bpt_scheduled_ac_charge_loop_params(
-<<<<<<< HEAD
         self,
-=======
-            self
->>>>>>> 8ff50c26
     ) -> BPTScheduledACChargeLoopResParams:
         """Overrides EVControllerInterface.get_bpt_scheduled_ac_charge_loop_params()."""
         return BPTScheduledACChargeLoopResParams(
@@ -1103,7 +1005,6 @@
 
     def get_evse_present_current(self) -> PVEVSEPresentCurrent:
         """Overrides EVSEControllerInterface.get_evse_present_current()."""
-<<<<<<< HEAD
         return PVEVSEPresentCurrent(multiplier=0, value=1, unit="A")
 
     def start_cable_check(self):
@@ -1134,9 +1035,6 @@
 
     def get_evse_max_power_limit(self) -> PVEVSEMaxPowerLimit:
         return PVEVSEMaxPowerLimit(multiplier=1, value=1000, unit="W")
-=======
-        return PVEVSEPresentCurrent(multiplier=0, value=10, unit="A")
->>>>>>> 8ff50c26
 
     def get_dc_charge_params_v20(self) -> DCChargeParameterDiscoveryResParams:
         """Overrides EVSEControllerInterface.get_dc_charge_params_v20()."""
@@ -1147,11 +1045,7 @@
             evse_min_charge_current=RationalNumber(exponent=0, value=10),
             evse_max_voltage=RationalNumber(exponent=0, value=1000),
             evse_min_voltage=RationalNumber(exponent=0, value=10),
-<<<<<<< HEAD
             evse_power_ramp_limit=RationalNumber(pyexpat=0, value=10),
-=======
-            evse_power_ramp_limit=RationalNumber(pyexpat=0, value=10)
->>>>>>> 8ff50c26
         )
 
     def get_dc_bpt_charge_params_v20(self) -> BPTDCChargeParameterDiscoveryResParams:
