"""
This module contains the SECC's States used to process the EVCC's incoming
V2GMessage objects of the DIN SPEC 70121 protocol, from SessionSetupReq to
SessionStopReq.
"""

import asyncio
import logging
import time
from typing import Optional, Type, Union

from iso15118.secc.comm_session_handler import SECCCommunicationSession
from iso15118.secc.controller.evse_data import CurrentType
from iso15118.secc.states.secc_state import StateSECC
from iso15118.shared.messages.app_protocol import (
    SupportedAppProtocolReq,
    SupportedAppProtocolRes,
)
from iso15118.shared.messages.datatypes import PVEVSEPresentCurrent
from iso15118.shared.messages.din_spec.body import (
    CableCheckReq,
    CableCheckRes,
    ChargeParameterDiscoveryReq,
    ChargeParameterDiscoveryRes,
    ContractAuthenticationReq,
    ContractAuthenticationRes,
    CurrentDemandReq,
    CurrentDemandRes,
    PowerDeliveryReq,
    PowerDeliveryRes,
    PreChargeReq,
    PreChargeRes,
    ResponseCode,
    ServiceDiscoveryReq,
    ServiceDiscoveryRes,
    ServicePaymentSelectionReq,
    ServicePaymentSelectionRes,
    SessionSetupReq,
    SessionSetupRes,
    SessionStopReq,
    SessionStopRes,
    WeldingDetectionReq,
    WeldingDetectionRes,
)
from iso15118.shared.messages.din_spec.datatypes import (
    AuthOptionList,
    ChargeService,
    SAScheduleList,
    ServiceCategory,
    ServiceDetails,
    ServiceID,
)
from iso15118.shared.messages.din_spec.msgdef import V2GMessage as V2GMessageDINSPEC
from iso15118.shared.messages.din_spec.timeouts import Timeouts
from iso15118.shared.messages.enums import (
    AuthEnum,
    AuthorizationStatus,
    DCEVErrorCode,
    EVSEProcessing,
    IsolationLevel,
    Namespace,
    Protocol,
)
from iso15118.shared.messages.iso15118_2.msgdef import V2GMessage as V2GMessageV2
from iso15118.shared.messages.iso15118_20.common_types import (
    V2GMessage as V2GMessageV20,
)
from iso15118.shared.notifications import StopNotification
from iso15118.shared.security import get_random_bytes
from iso15118.shared.states import State, Terminate

logger = logging.getLogger(__name__)


# ============================================================================
# |            SECC STATES - DIN SPEC 70121                                  |
# ============================================================================


class SessionSetup(StateSECC):
    """
    The DIN SPEC state in which the SECC processes a SessionSetupReq
    message from the EVCC.
    """

    def __init__(self, comm_session: SECCCommunicationSession):
        super().__init__(comm_session, Timeouts.V2G_EVCC_COMMUNICATIONSETUP_TIMEOUT)

    async def process_message(
        self,
        message: Union[
            SupportedAppProtocolReq,
            SupportedAppProtocolRes,
            V2GMessageV2,
            V2GMessageV20,
            V2GMessageDINSPEC,
        ],
        message_exi: bytes = None,
    ):
        msg = self.check_msg_dinspec(message, [SessionSetupReq])
        if not msg:
            return

        session_setup_req: SessionSetupReq = msg.body.session_setup_req

        # Check session ID. Most likely, we need to create a new one
        session_id: str = get_random_bytes(8).hex().upper()
        if msg.header.session_id == bytes(1).hex():
            # A new charging session is established
            self.response_code = ResponseCode.OK_NEW_SESSION_ESTABLISHED
        elif msg.header.session_id == self.comm_session.session_id:
            # The EV wants to resume the previously paused charging session
            session_id = self.comm_session.session_id
            self.response_code = ResponseCode.OK_OLD_SESSION_JOINED
        else:
            # False session ID from EV, gracefully assigning new session ID
            logger.warning(
                f"EVCC's session ID {msg.header.session_id} "
                f"does not match {self.comm_session.session_id}. "
                f"New session ID {session_id} assigned"
            )
            self.response_code = ResponseCode.OK_NEW_SESSION_ESTABLISHED

        session_setup_res = SessionSetupRes(
            response_code=self.response_code,
            evse_id=await self.comm_session.evse_controller.get_evse_id(
                Protocol.DIN_SPEC_70121
            ),
            datetime_now=time.time(),
        )

        self.comm_session.evcc_id = session_setup_req.evcc_id
        self.comm_session.evse_controller.ev_data_context.evcc_id = (
            session_setup_req.evcc_id
        )
        self.comm_session.session_id = session_id

        self.create_next_message(
            ServiceDiscovery,
            session_setup_res,
            Timeouts.V2G_SECC_SEQUENCE_TIMEOUT,
            Namespace.DIN_MSG_DEF,
        )


class ServiceDiscovery(StateSECC):
    """
    The DIN SPEC state in which the SECC processes a ServiceDiscoveryReq
    message from the EVCC.

    By sending the ServiceDiscoveryReq message, the EVCC triggers the SECC
    to send information about all services offered by the SECC.
    Furthermore, the EVCC can limit for particular services by using the
    service scope and service type elements.
    However, in DIN SPEC, ServiceCategory, if used, must be set to "EVCharging"
    """

    def __init__(self, comm_session: SECCCommunicationSession):
        super().__init__(comm_session, Timeouts.V2G_SECC_SEQUENCE_TIMEOUT)

    async def process_message(
        self,
        message: Union[
            SupportedAppProtocolReq,
            SupportedAppProtocolRes,
            V2GMessageV2,
            V2GMessageV20,
            V2GMessageDINSPEC,
        ],
        message_exi: bytes = None,
    ):
        msg = self.check_msg_dinspec(message, [ServiceDiscoveryReq])
        if not msg:
            return

        service_discovery_req: ServiceDiscoveryReq = msg.body.service_discovery_req
        service_discovery_res = await self.build_service_discovery_res(
            service_discovery_req.service_category
        )

        self.create_next_message(
            ServicePaymentSelection,
            service_discovery_res,
            Timeouts.V2G_SECC_SEQUENCE_TIMEOUT,
            Namespace.DIN_MSG_DEF,
        )

    async def build_service_discovery_res(
        self, category_filter: ServiceCategory
    ) -> ServiceDiscoveryRes:
        """
        Provides the ServiceDiscoveryRes message with all its services.

        Currently, no filter based on service scope is applied since its string
        value is not standardized in any way. The only filter permitted for DIN SPEC is
        'EVCharging'.

        For payment options in DIN SPEC, only ExternalPayment is allowed.
        """

        self.comm_session.offered_auth_options = [AuthEnum.EIM_V2]
        energy_modes = (
            await self.comm_session.evse_controller.get_supported_energy_transfer_modes(
                Protocol.DIN_SPEC_70121
            )
        )  # noqa: E501
        energy_mode = energy_modes[0]

        service_details = ServiceDetails(
            service_id=ServiceID.CHARGING, service_category=ServiceCategory.CHARGING
        )
        charge_service = ChargeService(
            service_tag=service_details,
            free_service=self.comm_session.config.free_charging_service,
            energy_transfer_type=energy_mode,
        )

        service_discovery_res = ServiceDiscoveryRes(
            response_code=ResponseCode.OK,
            auth_option_list=AuthOptionList(
                auth_options=self.comm_session.offered_auth_options
            ),
            charge_service=charge_service,
        )

        return service_discovery_res


class ServicePaymentSelection(StateSECC):
    """
    State in which ServicePaymentSelectionReq message is handled.
    The request contains information for selected services and how
    the services will be paid for.
    DIN SPEC only supports one payment option - ExternalPayment
    """

    def __init__(self, comm_session: SECCCommunicationSession):
        super().__init__(comm_session, Timeouts.V2G_SECC_SEQUENCE_TIMEOUT)

    async def process_message(
        self,
        message: Union[
            SupportedAppProtocolReq,
            SupportedAppProtocolRes,
            V2GMessageV2,
            V2GMessageV20,
            V2GMessageDINSPEC,
        ],
        message_exi: bytes = None,
    ):
        msg = self.check_msg_dinspec(message, [ServicePaymentSelectionReq])
        if not msg:
            return

        service_payment_selection_req: ServicePaymentSelectionReq = (
            msg.body.service_payment_selection_req
        )

        if service_payment_selection_req.selected_payment_option != AuthEnum.EIM_V2:
            self.stop_state_machine(
                f"Offered payment option  "
                f"{service_payment_selection_req.selected_payment_option} "
                f"not accepted.",
                message,
                ResponseCode.FAILED_PAYMENT_SELECTION_INVALID,
            )
            return
        self.comm_session.selected_auth_option = AuthEnum.EIM_V2
        if (
            len(service_payment_selection_req.selected_service_list.selected_service)
            == 0
        ):
            self.stop_state_machine(
                "No service was selected",
                message,
                ResponseCode.FAILED_SERVICE_SELECTION_INVALID,
            )
            return

        service_payment_selection_res: ServicePaymentSelectionRes = (
            ServicePaymentSelectionRes(response_code=ResponseCode.OK)
        )
        self.create_next_message(
            ContractAuthentication,
            service_payment_selection_res,
            Timeouts.V2G_SECC_SEQUENCE_TIMEOUT,
            Namespace.DIN_MSG_DEF,
        )


class ContractAuthentication(StateSECC):
    """
    State in which ContractAuthenticationReq message from EV is handled.
    The intention of the message is for the EV to understand if the processing
     of the ContractAuthenticationReq has been completed. The EV shall continue
      to resend this this request until EVSE completes authorisation.
    """

    def __init__(self, comm_session: SECCCommunicationSession):
        super().__init__(comm_session, Timeouts.V2G_SECC_SEQUENCE_TIMEOUT)

    async def process_message(
        self,
        message: Union[
            SupportedAppProtocolReq,
            SupportedAppProtocolRes,
            V2GMessageV2,
            V2GMessageV20,
            V2GMessageDINSPEC,
        ],
        message_exi: bytes = None,
    ):
        msg = self.check_msg_dinspec(message, [ContractAuthenticationReq])
        if not msg:
            return

        current_authorization_status = (
            await self.comm_session.evse_controller.is_authorized()
        )
        evse_processing = EVSEProcessing.ONGOING
        next_state: Type["State"] = None
        if (
            current_authorization_status.authorization_status
            == AuthorizationStatus.ACCEPTED
        ):
            evse_processing = EVSEProcessing.FINISHED
            next_state = ChargeParameterDiscovery

        contract_authentication_res: ContractAuthenticationRes = (
            ContractAuthenticationRes(
                response_code=ResponseCode.OK, evse_processing=evse_processing
            )
        )

        self.create_next_message(
            next_state,
            contract_authentication_res,
            Timeouts.V2G_SECC_SEQUENCE_TIMEOUT,
            Namespace.DIN_MSG_DEF,
        )


class ChargeParameterDiscovery(StateSECC):
    """
    State in which ChargeParamterDiscoveryReq request from EV is handled.
    The incoming request contains the charging parameters for the EV.
    The response message contains EVSE's status information and current
     power output limits.
    """

    def __init__(self, comm_session: SECCCommunicationSession):
        super().__init__(comm_session, Timeouts.V2G_SECC_SEQUENCE_TIMEOUT)

    async def process_message(
        self,
        message: Union[
            SupportedAppProtocolReq,
            SupportedAppProtocolRes,
            V2GMessageV2,
            V2GMessageV20,
            V2GMessageDINSPEC,
        ],
        message_exi: bytes = None,
    ):
        msg = self.check_msg_dinspec(message, [ChargeParameterDiscoveryReq])
        if not msg:
            return

        charge_parameter_discovery_req: ChargeParameterDiscoveryReq = (
            msg.body.charge_parameter_discovery_req
        )

        if charge_parameter_discovery_req.requested_energy_mode not in (
            await self.comm_session.evse_controller.get_supported_energy_transfer_modes(
                Protocol.DIN_SPEC_70121
            )
        ):
            self.stop_state_machine(
                f"{charge_parameter_discovery_req.requested_energy_mode} not "
                f"offered as energy transfer mode",
                message,
                ResponseCode.FAILED_WRONG_ENERGY_TRANSFER_MODE,
            )
            return

        self.comm_session.selected_energy_mode = (
            charge_parameter_discovery_req.requested_energy_mode
        )

        evse_data_context = self.comm_session.evse_controller.evse_data_context
        ev_data_context = self.comm_session.evse_controller.ev_data_context
        ev_data_context.update_dc_charge_parameters(
            charge_parameter_discovery_req.dc_ev_charge_parameter
        )

        dc_evse_charge_params = (
            await self.comm_session.evse_controller.get_dc_charge_parameters_dinspec()  # noqa
        )
        evse_data_context.current_type = CurrentType.DC

        sa_schedule_list = (
            await self.comm_session.evse_controller.get_sa_schedule_list_dinspec(
                None, 0
            )
        )

        evse_processing: EVSEProcessing = EVSEProcessing.ONGOING
        next_state: Type["State"] = None
        sa_schedules = None
        if sa_schedule_list:
            evse_processing = EVSEProcessing.FINISHED
            next_state = CableCheck
            sa_schedules = SAScheduleList(values=sa_schedule_list)

        charge_parameter_discovery_res: ChargeParameterDiscoveryRes = (
            ChargeParameterDiscoveryRes(
                response_code=ResponseCode.OK,
                evse_processing=evse_processing,
                sa_schedule_list=sa_schedules,
                dc_charge_parameter=dc_evse_charge_params,
            )
        )

        self.create_next_message(
            next_state,
            charge_parameter_discovery_res,
            Timeouts.V2G_SECC_SEQUENCE_TIMEOUT,
            Namespace.DIN_MSG_DEF,
        )


class CableCheck(StateSECC):
    """
    State is which CableCheckReq from EV is handled.
    In this state, an isolation test is performed - which is
    required before DC charging.
    """

    def __init__(self, comm_session: SECCCommunicationSession):
        super().__init__(comm_session, Timeouts.V2G_SECC_SEQUENCE_TIMEOUT)
        self.cable_check_req_was_received = False

    async def process_message(
        self,
        message: Union[
            SupportedAppProtocolReq,
            SupportedAppProtocolRes,
            V2GMessageV2,
            V2GMessageV20,
            V2GMessageDINSPEC,
        ],
        message_exi: bytes = None,
    ):
        msg = self.check_msg_dinspec(message, [CableCheckReq])
        if not msg:
            return

        cable_check_req: CableCheckReq = msg.body.cable_check_req

        if cable_check_req.dc_ev_status.ev_error_code != DCEVErrorCode.NO_ERROR:
            self.stop_state_machine(
                f"{cable_check_req.dc_ev_status} "
                "has Error"
                f"{cable_check_req.dc_ev_status}",
                message,
                ResponseCode.FAILED,
            )
            return

        if not self.cable_check_req_was_received:
            # First CableCheckReq received. Start cable check.
            await self.comm_session.evse_controller.start_cable_check()
<<<<<<< HEAD
            # Requirement in 6.4.3.106 of the IEC 61851-23
            # Any relays in the DC output circuit of the DC station shall
            # be closed during the insulation test
            if not await self.comm_session.evse_controller.is_contactor_closed():
                self.stop_state_machine(
                    "Contactor didnt close for Cable Check",
                    message,
                    ResponseCode.FAILED,
                )
                return

=======
>>>>>>> e661df84
            self.cable_check_req_was_received = True

        self.comm_session.evse_controller.ev_data_context.present_soc = (
            cable_check_req.dc_ev_status.ev_ress_soc
        )

        isolation_level = (
            await self.comm_session.evse_controller.get_cable_check_status()
        )  # noqa

        # [V2G-DC-418] Stay in CableCheck state until EVSEProcessing is complete.
        # Until EVSEProcessing is completed, EV will send identical
        # CableCheckReq message.

        evse_processing: EVSEProcessing = EVSEProcessing.ONGOING
        response_code: ResponseCode = ResponseCode.OK
        next_state: Type["State"] = None
        if isolation_level in [
            IsolationLevel.VALID,
            IsolationLevel.WARNING,
        ]:
            # Requirement in 6.4.3.106 of the IEC 61851-23
            # Any relays in the DC output circuit of the DC station shall
            # be closed during the insulation test
            if not await self.comm_session.evse_controller.is_contactor_closed():
                self.stop_state_machine(
                    "Contactor didnt close for Cable Check",
                    message,
                    ResponseCode.FAILED,
                )
                return

            if isolation_level == IsolationLevel.WARNING:
                logger.warning(
                    "Isolation resistance measured by EVSE is in Warning-Range"
                )
            next_state = PreCharge
            evse_processing = EVSEProcessing.FINISHED
        elif isolation_level in [IsolationLevel.FAULT, IsolationLevel.NO_IMD]:
            response_code = ResponseCode.FAILED
            next_state = Terminate
            evse_processing = EVSEProcessing.FINISHED

        cable_check_res: CableCheckRes = CableCheckRes(
            response_code=response_code,
            dc_evse_status=await self.comm_session.evse_controller.get_dc_evse_status(),
            evse_processing=evse_processing,
        )

        self.create_next_message(
            next_state,
            cable_check_res,
            Timeouts.V2G_SECC_SEQUENCE_TIMEOUT,
            Namespace.DIN_MSG_DEF,
        )


class PreCharge(StateSECC):
    """
    State in which PreChargeReq message from EV is handled.
    The message is to help EVSE ramp up EVSE output voltage to EV RESS voltage.
    This helps minimize the inrush current when the contactors of the EV are closed.
    We stay in this state after PreCharge; expecting a PowerDeliveryReq
    """

    def __init__(self, comm_session: SECCCommunicationSession):
        super().__init__(comm_session, Timeouts.V2G_SECC_SEQUENCE_TIMEOUT)
        self.expecting_pre_charge_req = True

    async def process_message(
        self,
        message: Union[
            SupportedAppProtocolReq,
            SupportedAppProtocolRes,
            V2GMessageV2,
            V2GMessageV20,
            V2GMessageDINSPEC,
        ],
        message_exi: bytes = None,
    ):
        msg = self.check_msg_dinspec(
            message, [PreChargeReq, PowerDeliveryReq], self.expecting_pre_charge_req
        )
        if not msg:
            return

        if msg.body.power_delivery_req:
            await PowerDelivery(self.comm_session).process_message(message, message_exi)
            return

        precharge_req: PreChargeReq = msg.body.pre_charge_req

        if precharge_req.dc_ev_status.ev_error_code != DCEVErrorCode.NO_ERROR:
            self.stop_state_machine(
                f"{precharge_req.dc_ev_status} "
                "has Error"
                f"{precharge_req.dc_ev_status}",
                message,
                ResponseCode.FAILED,
            )
            return

        ev_data_context = self.comm_session.evse_controller.ev_data_context
        ev_data_context.update_pre_charge_parameters(precharge_req)

        # for the PreCharge phase, the requested current must be < 2 A
        # (maximum inrush current according to CC.5.2 in IEC61851 -23)
        present_current = (
            await self.comm_session.evse_controller.get_evse_present_current(
                Protocol.DIN_SPEC_70121
            )
        )

        if isinstance(present_current, PVEVSEPresentCurrent):
            present_current_in_a = present_current.get_decimal_value()
            target_current_in_a = ev_data_context.target_current
        else:
            self.stop_state_machine(
                "Error reading EVSE Present Current."
                f"Wrong type: {type(present_current)}",
                message,
                ResponseCode.FAILED,
            )
            return

        if present_current_in_a > 2 or target_current_in_a > 2:
            self.stop_state_machine(
                "Target current or present current too high in state Precharge",
                message,
                ResponseCode.FAILED,
            )
            return

        # Set precharge voltage in every loop.
        # Because there are EVs that send a wrong Precharge-Voltage
        # in the first message (example: BMW i3 Rex 2018)
        try:
            await self.comm_session.evse_controller.send_charging_command(
                ev_data_context.target_voltage,
                ev_data_context.target_current,
                is_precharge=True,
            )
        except asyncio.TimeoutError:
            self.stop_state_machine(
                "Error sending targets to charging station in charging loop.",
                message,
                ResponseCode.FAILED,
            )
            return

        dc_charger_state = await self.comm_session.evse_controller.get_dc_evse_status()
        evse_present_voltage = (
            await self.comm_session.evse_controller.get_evse_present_voltage(
                Protocol.DIN_SPEC_70121
            )
        )

        precharge_res = PreChargeRes(
            response_code=ResponseCode.OK,
            dc_evse_status=dc_charger_state,
            evse_present_voltage=evse_present_voltage,
        )

        self.create_next_message(
            None,
            precharge_res,
            Timeouts.V2G_SECC_SEQUENCE_TIMEOUT,
            Namespace.DIN_MSG_DEF,
        )

        self.expecting_pre_charge_req = False


class PowerDelivery(StateSECC):
    """
    PowerDelivery state where SECC processes a PowerDeliveryReq
    Three possible requests in this state:
    1. PowerDeliveryReq
    2. SessionStop
    3. WeldingDetection
    Ready_to_charge field in the PowerDeliveryReq indicates if the EVCC is
    ready to start charging. Once this field is set to false, the next expected state
     is either WeldingDetection/SessionStop.
    WeldingDetectionReq is an optional message from the EVCC.
    """

    def __init__(self, comm_session: SECCCommunicationSession):
        super().__init__(comm_session, Timeouts.V2G_SECC_SEQUENCE_TIMEOUT)
        self.expecting_power_delivery_req = True

    async def process_message(
        self,
        message: Union[
            SupportedAppProtocolReq,
            SupportedAppProtocolRes,
            V2GMessageV2,
            V2GMessageV20,
            V2GMessageDINSPEC,
        ],
        message_exi: bytes = None,
    ):
        msg = self.check_msg_dinspec(
            message,
            [
                PowerDeliveryReq,
                SessionStopReq,
                WeldingDetectionReq,
            ],
            self.expecting_power_delivery_req,
        )
        if not msg:
            return

        if msg.body.session_stop_req:
            await SessionStop(self.comm_session).process_message(message, message_exi)
            return

        if msg.body.welding_detection_req:
            await WeldingDetection(self.comm_session).process_message(
                message, message_exi
            )
            return

        power_delivery_req: PowerDeliveryReq = msg.body.power_delivery_req

        self.comm_session.evse_controller.ev_data_context.present_soc = (
            power_delivery_req.dc_ev_power_delivery_parameter.dc_ev_status.ev_ress_soc
        )

        logger.debug(
            f"ChargeProgress set to "
            f"{'Ready' if power_delivery_req.ready_to_charge else 'Stopping'}"
        )

        next_state: Optional[Type[State]] = None
        if power_delivery_req.ready_to_charge:
            # The High Level Controlled Charging concept (HLC-C), is
            # only introduced in section 8.7.4 of the ISO 15118-2, and says that the
            # EV enters into HLC-C once PowerDeliveryRes(ResponseCode=OK)
            # is sent with a ChargeProgress=Start.
            # This concept is also introduced in ISO 15118-20 in section 8.5.6
            # For reasons of consistency, we also applied this concept in the DIN
            await self.comm_session.evse_controller.set_hlc_charging(True)
            next_state = CurrentDemand
            self.comm_session.charge_progress_started = True
        else:
            logger.debug(
                "PowerDeliveryReq ready_to_charge field set to false. "
                "Stay in this state and expect "
                "WeldingDetectionReq/SessionStopReq"
            )
            next_state = None

            # According to section 8.7.4 in ISO 15118-2, the EV is out of the HLC-C
            # (High Level Controlled Charging) once PowerDeliveryRes(ResponseCode=OK)
            # is sent with a ChargeProgress=Stop
            # Updates the upper layer with the info if the EV is under HLC-C
            await self.comm_session.evse_controller.set_hlc_charging(False)

            # 1st a controlled stop is performed (specially important for DC charging)
            # later on we may also need here some feedback on stopping the charger
            await self.comm_session.evse_controller.stop_charger()
            # 2nd once the energy transfer is properly interrupted,
            # the contactor(s) may open
            if not await self.comm_session.evse_controller.is_contactor_opened():
                self.stop_state_machine(
                    "Contactor didnt open",
                    message,
                    ResponseCode.FAILED,
                )
                return

        dc_evse_status = await self.comm_session.evse_controller.get_dc_evse_status()
        power_delivery_res = PowerDeliveryRes(
            response_code=ResponseCode.OK,
            dc_evse_status=dc_evse_status,
        )

        self.create_next_message(
            next_state,
            power_delivery_res,
            Timeouts.V2G_SECC_SEQUENCE_TIMEOUT,
            Namespace.DIN_MSG_DEF,
        )

        self.expecting_power_delivery_req = False


class CurrentDemand(StateSECC):
    """
    DINSPEC state in which CurrentDemandReq message from EV is handled.
    The incoming request contains certain current from EVSE.
    Target current and voltage are also specified in the incoming request.
    """

    def __init__(self, comm_session: SECCCommunicationSession):
        super().__init__(comm_session, Timeouts.V2G_SECC_SEQUENCE_TIMEOUT)
        self.expecting_current_demand_req = True

    async def process_message(
        self,
        message: Union[
            SupportedAppProtocolReq,
            SupportedAppProtocolRes,
            V2GMessageV2,
            V2GMessageV20,
            V2GMessageDINSPEC,
        ],
        message_exi: bytes = None,
    ):
        msg = self.check_msg_dinspec(
            message,
            [CurrentDemandReq, PowerDeliveryReq],
            self.expecting_current_demand_req,
        )
        if not msg:
            return

        if msg.body.power_delivery_req:
            await PowerDelivery(self.comm_session).process_message(message, message_exi)
            return

        current_demand_req: CurrentDemandReq = msg.body.current_demand_req

        ev_data_context = self.comm_session.evse_controller.ev_data_context
        ev_data_context.update_charge_loop_parameters(current_demand_req)

        try:
            await self.comm_session.evse_controller.send_charging_command(
                ev_data_context.target_voltage,
                ev_data_context.target_current,
            )
        except asyncio.TimeoutError:
            self.stop_state_machine(
                "Error sending targets to charging station in charging loop.",
                message,
                ResponseCode.FAILED,
            )
            return

        current_demand_res: CurrentDemandRes = CurrentDemandRes(
            response_code=ResponseCode.OK,
            dc_evse_status=await self.comm_session.evse_controller.get_dc_evse_status(),
            evse_present_voltage=(
                await self.comm_session.evse_controller.get_evse_present_voltage(
                    Protocol.DIN_SPEC_70121
                )
            ),
            evse_present_current=(
                await self.comm_session.evse_controller.get_evse_present_current(
                    Protocol.DIN_SPEC_70121
                )
            ),
            evse_current_limit_achieved=current_demand_req.charging_complete,
            evse_voltage_limit_achieved=(
                await self.comm_session.evse_controller.is_evse_voltage_limit_achieved()
            ),
            evse_power_limit_achieved=(
                await self.comm_session.evse_controller.is_evse_power_limit_achieved()
            ),
            evse_max_current_limit=(
                await self.comm_session.evse_controller.get_evse_max_current_limit()
            ),
            evse_max_voltage_limit=(
                await self.comm_session.evse_controller.get_evse_max_voltage_limit()
            ),
            evse_max_power_limit=(
                await self.comm_session.evse_controller.get_evse_max_power_limit()
            ),
        )

        self.create_next_message(
            None,
            current_demand_res,
            Timeouts.V2G_SECC_SEQUENCE_TIMEOUT,
            Namespace.DIN_MSG_DEF,
        )

        self.expecting_current_demand_req = False


class WeldingDetection(StateSECC):
    """
    The DIN SPEC state in which the SECC processes an WeldingDetectionReq message
     from the EV. The EV sends the Welding Detection Request to obtain from the
      EVSE the voltage value measured by the EVSE at its output. This state is
      optional for EV side but mandatory for EVSE.
    """

    def __init__(self, comm_session: SECCCommunicationSession):
        super().__init__(comm_session, Timeouts.V2G_SECC_SEQUENCE_TIMEOUT)
        self.expect_welding_detection = True

    async def process_message(
        self,
        message: Union[
            SupportedAppProtocolReq,
            SupportedAppProtocolRes,
            V2GMessageV2,
            V2GMessageV20,
            V2GMessageDINSPEC,
        ],
        message_exi: bytes = None,
    ):
        msg = self.check_msg_dinspec(
            message,
            [WeldingDetectionReq, SessionStopReq],
            self.expect_welding_detection,
        )
        if not msg:
            return

        if msg.body.session_stop_req:
            await SessionStop(self.comm_session).process_message(message, message_exi)
            return

        self.expect_welding_detection = False
        self.create_next_message(
            None,
            await self.build_welding_detection_response(),
            Timeouts.V2G_SECC_SEQUENCE_TIMEOUT,
            Namespace.DIN_MSG_DEF,
        )

    async def build_welding_detection_response(self) -> WeldingDetectionRes:
        return WeldingDetectionRes(
            response_code=ResponseCode.OK,
            dc_evse_status=await self.comm_session.evse_controller.get_dc_evse_status(),
            evse_present_voltage=(
                await self.comm_session.evse_controller.get_evse_present_voltage(
                    Protocol.DIN_SPEC_70121
                )
            ),
        )


class SessionStop(StateSECC):
    """
    DIN SPEC state in which SessionStopReq message from EV is handled.
    """

    def __init__(self, comm_session: SECCCommunicationSession):
        super().__init__(comm_session, Timeouts.V2G_SECC_SEQUENCE_TIMEOUT)

    async def process_message(
        self,
        message: Union[
            SupportedAppProtocolReq,
            SupportedAppProtocolRes,
            V2GMessageV2,
            V2GMessageV20,
            V2GMessageDINSPEC,
        ],
        message_exi: bytes = None,
    ):
        msg = self.check_msg_dinspec(message, [SessionStopReq])
        if not msg:
            return

        self.comm_session.stop_reason = StopNotification(
            True,
            "Communication session stopped successfully",
            self.comm_session.writer.get_extra_info("peername"),
        )

        self.create_next_message(
            Terminate,
            SessionStopRes(response_code=ResponseCode.OK),
            Timeouts.V2G_SECC_SEQUENCE_TIMEOUT,
            Namespace.DIN_MSG_DEF,
        )<|MERGE_RESOLUTION|>--- conflicted
+++ resolved
@@ -470,7 +470,6 @@
         if not self.cable_check_req_was_received:
             # First CableCheckReq received. Start cable check.
             await self.comm_session.evse_controller.start_cable_check()
-<<<<<<< HEAD
             # Requirement in 6.4.3.106 of the IEC 61851-23
             # Any relays in the DC output circuit of the DC station shall
             # be closed during the insulation test
@@ -482,8 +481,6 @@
                 )
                 return
 
-=======
->>>>>>> e661df84
             self.cable_check_req_was_received = True
 
         self.comm_session.evse_controller.ev_data_context.present_soc = (
