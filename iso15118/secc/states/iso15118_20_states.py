"""
This module contains the SECC's States used to process the EVCC's incoming
V2GMessage objects of the ISO 15118-20 protocol, from SessionSetupReq to
SessionStopReq.
"""
import asyncio
import logging
import time
from typing import List, Optional, Tuple, Type, Union, cast

from iso15118.secc.comm_session_handler import SECCCommunicationSession
from iso15118.secc.controller.common import UnknownEnergyService
from iso15118.secc.controller.evse_data import CurrentType
from iso15118.secc.states.secc_state import StateSECC
from iso15118.shared.exi_codec import EXI
from iso15118.shared.messages.app_protocol import (
    SupportedAppProtocolReq,
    SupportedAppProtocolRes,
)
from iso15118.shared.messages.din_spec.datatypes import (
    ResponseCode as ResponseCodeDINSPEC,
)
from iso15118.shared.messages.din_spec.msgdef import V2GMessage as V2GMessageDINSPEC
from iso15118.shared.messages.enums import (
    AuthEnum,
    AuthorizationStatus,
    ControlMode,
    CpState,
    EVSEProcessing,
    IsolationLevel,
    ISOV20PayloadTypes,
    Namespace,
    ParameterName,
    Protocol,
    ServiceV20,
    SessionStopAction,
)
from iso15118.shared.messages.iso15118_2.datatypes import ResponseCode as ResponseCodeV2
from iso15118.shared.messages.iso15118_2.msgdef import V2GMessage as V2GMessageV2
from iso15118.shared.messages.iso15118_20.ac import (
    ACChargeLoopReq,
    ACChargeLoopRes,
    ACChargeParameterDiscoveryReq,
    ACChargeParameterDiscoveryReqParams,
    ACChargeParameterDiscoveryRes,
    BPTACChargeParameterDiscoveryReqParams,
)
from iso15118.shared.messages.iso15118_20.common_messages import (
    AuthorizationReq,
    AuthorizationRes,
    AuthorizationSetupReq,
    AuthorizationSetupRes,
    CertificateInstallationReq,
    ChargeProgress,
    ChargingSession,
    DynamicScheduleExchangeResParams,
    EIMAuthSetupResParams,
    EVPowerProfile,
    MatchedService,
    PnCAuthSetupResParams,
    PowerDeliveryReq,
    PowerDeliveryRes,
    ScheduledScheduleExchangeResParams,
    ScheduleExchangeReq,
    ScheduleExchangeRes,
    SelectedEnergyService,
    SelectedService,
    SelectedServiceList,
    SelectedVAS,
    ServiceDetailReq,
    ServiceDetailRes,
    ServiceDiscoveryReq,
    ServiceDiscoveryRes,
    ServiceIDList,
    ServiceList,
    ServiceSelectionReq,
    ServiceSelectionRes,
    SessionSetupReq,
    SessionSetupRes,
    SessionStopReq,
    SessionStopRes,
)
from iso15118.shared.messages.iso15118_20.common_types import (
    EVSEStatus,
    MessageHeader,
    MeterInfo,
    Processing,
)
from iso15118.shared.messages.iso15118_20.common_types import ResponseCode
from iso15118.shared.messages.iso15118_20.common_types import (
    ResponseCode as ResponseCodeV20,
)
from iso15118.shared.messages.iso15118_20.common_types import (
    V2GMessage as V2GMessageV20,
)
from iso15118.shared.messages.iso15118_20.dc import (
    DCCableCheckReq,
    DCCableCheckRes,
    DCChargeLoopReq,
    DCChargeLoopRes,
    DCChargeParameterDiscoveryReq,
    DCChargeParameterDiscoveryRes,
    DCPreChargeReq,
    DCPreChargeRes,
    DCWeldingDetectionReq,
    DCWeldingDetectionRes,
)
from iso15118.shared.messages.iso15118_20.timeouts import Timeouts
from iso15118.shared.notifications import StopNotification
from iso15118.shared.security import get_random_bytes, verify_signature
from iso15118.shared.states import State, Terminate

logger = logging.getLogger(__name__)


# ============================================================================
# |    COMMON SECC STATES (FOR ALL ENERGY TRANSFER MODES) - ISO 15118-20     |
# ============================================================================


class SessionSetup(StateSECC):
    """
    The ISO 15118-20 state in which the SECC processes a SessionSetupReq from
    the EVCC.
    """

    def __init__(self, comm_session: SECCCommunicationSession):
        # TODO: less the time used for waiting for and processing the
        #       SDPRequest and SupportedAppProtocolReq
        super().__init__(comm_session, Timeouts.V2G_EVCC_COMMUNICATION_SETUP_TIMEOUT)

    async def process_message(
        self,
        message: Union[
            SupportedAppProtocolReq,
            SupportedAppProtocolRes,
            V2GMessageV2,
            V2GMessageV20,
            V2GMessageDINSPEC,
        ],
        message_exi: bytes = None,
    ):
        msg: V2GMessageV20 = self.check_msg_v20(message, [SessionSetupReq])
        if not msg:
            return

        session_setup_req: SessionSetupReq = cast(SessionSetupReq, msg)

        # Check session ID. Most likely, we need to create a new one
        session_id: str = get_random_bytes(8).hex().upper()
        if session_setup_req.header.session_id == bytes(1).hex():
            # A new charging session is established
            self.response_code = ResponseCode.OK_NEW_SESSION_ESTABLISHED
        elif session_setup_req.header.session_id == self.comm_session.session_id:
            # The EV wants to resume the previously paused charging session
            session_id = self.comm_session.session_id
            self.response_code = ResponseCode.OK_OLD_SESSION_JOINED
        else:
            # False session ID from EV, gracefully assigning new session ID
            logger.warning(
                f"EVCC's session ID {msg.header.session_id} "
                f"does not match {self.comm_session.session_id}. "
                f"New session ID {session_id} assigned"
            )
            self.response_code = ResponseCode.OK_NEW_SESSION_ESTABLISHED

        session_setup_res = SessionSetupRes(
            header=MessageHeader(session_id=session_id, timestamp=time.time()),
            response_code=self.response_code,
            evse_id=await self.comm_session.evse_controller.get_evse_id(
                Protocol.ISO_15118_20_COMMON_MESSAGES
            ),
        )

        self.comm_session.evcc_id = session_setup_req.evcc_id
        self.comm_session.session_id = session_id

        self.create_next_message(
            AuthorizationSetup,
            session_setup_res,
            Timeouts.V2G_SECC_SEQUENCE_TIMEOUT,
            Namespace.ISO_V20_COMMON_MSG,
            ISOV20PayloadTypes.MAINSTREAM,
        )


class AuthorizationSetup(StateSECC):
    """
    The ISO 15118-20 state in which the SECC processes an AuthorizationSetupReq
    from the EVCC.

    The EVCC may send one of the following requests in this state:
    1. an AuthorizationSetupReq
    2. an AuthorizationReq
    3. a CertificateInstallationReq
    4. a SessionStopReq

    Upon first initialisation of this state, we expect an
    AuthorizationSetupReq, but after that, the next possible request could
    be one of the others listed above. So we remain in this state until we know
    which is the following request from the EVCC and then transition to the
    appropriate state (or terminate if the incoming message doesn't fit any of
    the expected requests).

    As a result, the create_next_message() method is called with
    next_state = None.
    """

    def __init__(self, comm_session: SECCCommunicationSession):
        super().__init__(comm_session, Timeouts.V2G_EVCC_COMMUNICATION_SETUP_TIMEOUT)
        self.expecting_auth_setup_req = True

    async def process_message(
        self,
        message: Union[
            SupportedAppProtocolReq,
            SupportedAppProtocolRes,
            V2GMessageV2,
            V2GMessageV20,
            V2GMessageDINSPEC,
        ],
        message_exi: bytes = None,
    ):
        msg: V2GMessageV20 = self.check_msg_v20(
            message,
            [
                AuthorizationSetupReq,
                AuthorizationReq,
                CertificateInstallationReq,
                SessionStopReq,
            ],
            self.expecting_auth_setup_req,
        )
        if not msg:
            return

        if isinstance(msg, CertificateInstallationReq):
            await CertificateInstallation(self.comm_session).process_message(
                message, message_exi
            )
            return

        if isinstance(msg, AuthorizationReq):
            await Authorization(self.comm_session).process_message(message, message_exi)
            return

        if isinstance(msg, SessionStopReq):
            await SessionStop(self.comm_session).process_message(message, message_exi)
            return

        auth_options: List[AuthEnum] = []
        eim_as_res, pnc_as_res = None, None
        supported_auth_options = []
        if self.comm_session.evse_controller.is_eim_authorized():
            supported_auth_options.append(AuthEnum.EIM)
        else:
            supported_auth_options = self.comm_session.config.supported_auth_options

        if AuthEnum.PNC in supported_auth_options:
            auth_options.append(AuthEnum.PNC)
            self.comm_session.gen_challenge = get_random_bytes(16)
            pnc_as_res = PnCAuthSetupResParams(
                gen_challenge=self.comm_session.gen_challenge,
                supported_providers=await self.comm_session.evse_controller.get_supported_providers(),  # noqa: E501
            )

        if AuthEnum.EIM in supported_auth_options:
            auth_options.append(AuthEnum.EIM)
            if not pnc_as_res:
                # Only if Plug & Charge is not offered as an authorization option, then
                # we offer EIM (according to [V2G20-2567] and [V2G20-2568]). Also, the
                # XSD makes clear that either the EIM_ASResAuthorizationMode or the
                # PnC_ASResAuthorizationMode should be used, not both at the same time.
                eim_as_res = EIMAuthSetupResParams()

        # TODO [V2G20-2570]

        self.comm_session.offered_auth_options = auth_options

        auth_setup_res = AuthorizationSetupRes(
            header=MessageHeader(
                session_id=self.comm_session.session_id, timestamp=time.time()
            ),
            response_code=ResponseCode.OK,
            auth_services=auth_options,
            cert_install_service=self.comm_session.config.allow_cert_install_service,
            eim_as_res=eim_as_res,
            pnc_as_res=pnc_as_res,
        )

        self.create_next_message(
            None,
            auth_setup_res,
            Timeouts.V2G_SECC_SEQUENCE_TIMEOUT,
            Namespace.ISO_V20_COMMON_MSG,
            ISOV20PayloadTypes.MAINSTREAM,
        )

        self.expecting_auth_setup_req = False


class CertificateInstallation(StateSECC):
    """
    The ISO 15118-20 state in which the SECC processes a
    CertificateInstallationReq from the EVCC.
    """

    def __init__(self, comm_session: SECCCommunicationSession):
        super().__init__(comm_session, Timeouts.V2G_EVCC_COMMUNICATION_SETUP_TIMEOUT)

    async def process_message(
        self,
        message: Union[
            SupportedAppProtocolReq,
            SupportedAppProtocolRes,
            V2GMessageV2,
            V2GMessageV20,
            V2GMessageDINSPEC,
        ],
        message_exi: bytes = None,
    ):
        raise NotImplementedError("CertificateInstallation not yet implemented")


class Authorization(StateSECC):
    """
    The ISO 15118-20 state in which the SECC processes an AuthorizationReq
    from the EVCC.

    The EVCC may send one of the following requests in this state:
    1. an AuthorizationReq
    2. a CertificateInstallationReq
    3. a ServiceDiscoveryReq
    4. a SessionStopReq

    Upon first initialisation of this state, we expect an
    AuthorizationReq, but after that, the next possible request could
    be one of the others listed above. So we remain in this state until we know
    which is the following request from the EVCC and then transition to the
    appropriate state (or terminate if the incoming message doesn't fit any of
    the expected requests).

    As a result, the create_next_message() method is called with
    next_state = None.
    """

    def __init__(self, comm_session: SECCCommunicationSession):
        super().__init__(comm_session, Timeouts.V2G_EVCC_COMMUNICATION_SETUP_TIMEOUT)
        self.expecting_authorization_req = True

    async def process_message(
        self,
        message: Union[
            SupportedAppProtocolReq,
            SupportedAppProtocolRes,
            V2GMessageV2,
            V2GMessageV20,
            V2GMessageDINSPEC,
        ],
        message_exi: bytes = None,
    ):
        msg: V2GMessageV20 = self.check_msg_v20(
            message,
            [
                AuthorizationReq,
                CertificateInstallationReq,
                ServiceDiscoveryReq,
                SessionStopReq,
            ],
            self.expecting_authorization_req,
        )
        if not msg:
            return

        if isinstance(msg, CertificateInstallationReq):
            await CertificateInstallation(self.comm_session).process_message(
                message, message_exi
            )
            return

        if isinstance(msg, ServiceDiscoveryReq):
            await ServiceDiscovery(self.comm_session).process_message(
                message, message_exi
            )
            return

        if isinstance(msg, SessionStopReq):
            await SessionStop(self.comm_session).process_message(message, message_exi)
            return

        auth_req: AuthorizationReq = cast(AuthorizationReq, msg)
        response_code: Optional[
            Union[ResponseCodeV2, ResponseCodeV20, ResponseCodeDINSPEC]
        ] = ResponseCode.OK
        self.comm_session.selected_auth_option = AuthEnum(
            auth_req.selected_auth_service.value
        )
        if auth_req.pnc_params:
            if not verify_signature(
                auth_req.header.signature,
                [
                    (
                        auth_req.pnc_params.id,
                        EXI().to_exi(auth_req.pnc_params, Namespace.ISO_V20_COMMON_MSG),
                    )
                ],
                auth_req.pnc_params.contract_cert_chain.certificate,
            ):
                # TODO: There are more fine-grained WARNING response codes available
                self.stop_state_machine(
                    "Unable to verify signature for AuthorizationReq",
                    message,
                    ResponseCode.FAILED_SIGNATURE_ERROR,
                )
                return

            if auth_req.pnc_params.gen_challenge != self.comm_session.gen_challenge:
                response_code = ResponseCode.WARN_CHALLENGE_INVALID

        current_authorization_status = (
            await self.comm_session.evse_controller.is_authorized()
        )
        evse_processing = Processing.ONGOING

        if resp_status := current_authorization_status.certificate_response_status:
            # Based on table 224 in ISO 15118-20 the response code should be
            # one of the following:
            # OK, OK_CERT_EXPIRES_SOON,
            # WARN_CERT_EXPIRED, WARN_CERT_NOT_YET_VALID,
            # WARN_CERT_REVOKED, WARN_CERT_VALIDATION_ERROR,
            # WARN_EMSP_UNKNOWN, WARN_GENERAL_PNC_AUTH_ERROR,
            # WARN_CHALLENGE_INVALID, WARN_AUTH_SELECTION_INVALID,
            # WARN_EIM_AUTH_FAILED, FAILED,
            # FAILED_SEQUENCE_ERROR or FAILED_UNKNOWN_SESSION

            response_code = (
                resp_status
                if resp_status
                in [
                    ResponseCode.OK,
                    ResponseCode.OK_CERT_EXPIRES_SOON,
                    ResponseCode.WARN_CERT_EXPIRED,
                    ResponseCode.WARN_CERT_NOT_YET_VALID,
                    ResponseCode.WARN_CERT_REVOKED,
                    ResponseCode.WARN_CERT_VALIDATION_ERROR,
                    ResponseCode.WARN_EMSP_UNKNOWN,
                    ResponseCode.WARN_GENERAL_PNC_AUTH_ERROR,
                    ResponseCode.WARN_CHALLENGE_INVALID,
                    ResponseCode.WARN_AUTH_SELECTION_INVALID,
                    ResponseCode.WARN_EIM_AUTH_FAILED,
                    ResponseCode.FAILED,
                    ResponseCode.FAILED_SEQUENCE_ERROR,
                    ResponseCode.FAILED_UNKNOWN_SESSION,
                ]
                else ResponseCode.FAILED
            )

        if (
            current_authorization_status.authorization_status
            == AuthorizationStatus.ACCEPTED
        ):
            evse_processing = Processing.FINISHED
        elif (
            current_authorization_status.authorization_status
            == AuthorizationStatus.ONGOING
        ):
            if self.comm_session.selected_auth_option == AuthEnum.EIM:
                evse_processing = Processing.WAITING_FOR_CUSTOMER
            else:
                evse_processing = Processing.ONGOING
        else:
            evse_processing = Processing.FINISHED

        auth_res = AuthorizationRes(
            header=MessageHeader(
                session_id=self.comm_session.session_id, timestamp=time.time()
            ),
            response_code=response_code,
            evse_processing=evse_processing,
        )

        self.create_next_message(
            None,
            auth_res,
            Timeouts.V2G_SECC_SEQUENCE_TIMEOUT,
            Namespace.ISO_V20_COMMON_MSG,
            ISOV20PayloadTypes.MAINSTREAM,
        )

        if evse_processing == Processing.FINISHED:
            self.expecting_authorization_req = False
        else:
            self.expecting_authorization_req = True


class ServiceDiscovery(StateSECC):
    """
    The ISO 15118-20 state in which the SECC processes a
    ServiceDiscoveryReq from the EVCC.

    The EVCC may send one of the following requests in this state:
    1. ServiceDiscoveryReq
    2. ServiceDetailReq
    3. SessionStopReq

    Upon first initialisation of this state, we expect a ServiceDiscoveryReq
    but after that, the next possible request could be a ServiceDetailReq or a
    SessionStopReq. This means that we need to remain in this state until we receive
    the next message in the sequence.

    As a result, the create_next_message() method is called with next_state = None.
    """

    def __init__(self, comm_session: SECCCommunicationSession):
        super().__init__(comm_session, Timeouts.V2G_EVCC_COMMUNICATION_SETUP_TIMEOUT)
        self.expecting_service_discovery_req = True

    async def process_message(
        self,
        message: Union[
            SupportedAppProtocolReq,
            SupportedAppProtocolRes,
            V2GMessageV2,
            V2GMessageV20,
            V2GMessageDINSPEC,
        ],
        message_exi: bytes = None,
    ):
        msg = self.check_msg_v20(
            message,
            [ServiceDiscoveryReq, ServiceDetailReq, SessionStopReq],
            self.expecting_service_discovery_req,
        )
        if not msg:
            return

        if isinstance(msg, ServiceDetailReq):
            await ServiceDetail(self.comm_session).process_message(message, message_exi)
            return

        if isinstance(msg, SessionStopReq):
            await SessionStop(self.comm_session).process_message(message, message_exi)
            return

        service_discovery_req: ServiceDiscoveryReq = cast(ServiceDiscoveryReq, msg)
        # TODO: Filter services based on
        #  SupportedServiceIDs field in ServiceDiscoveryReq
        offered_energy_services = (
            await self.comm_session.evse_controller.get_energy_service_list()
        )
        for energy_service in offered_energy_services.services:
            self.comm_session.matched_services_v20.append(
                MatchedService(
                    service=ServiceV20.get_by_id(energy_service.service_id),
                    is_energy_service=True,
                    is_free=energy_service.free_service,
                    # Parameter sets are available with ServiceDetailRes
                    parameter_sets=[],
                )
            )

        offered_vas = self.get_vas_list(service_discovery_req.supported_service_ids)
        if offered_vas:
            for vas in offered_vas.services:
                self.comm_session.matched_services_v20.append(
                    MatchedService(
                        service=ServiceV20.get_by_id(vas.service_id),
                        is_energy_service=False,
                        is_free=vas.free_service,
                        # Parameter sets are available with ServiceDetailRes
                        parameter_sets=[],
                    )
                )

        service_discovery_res = ServiceDiscoveryRes(
            header=MessageHeader(
                session_id=self.comm_session.session_id, timestamp=time.time()
            ),
            response_code=ResponseCode.OK,
            service_renegotiation_supported=await self.comm_session.evse_controller.service_renegotiation_supported(),  # noqa: E501
            energy_service_list=offered_energy_services,
            vas_list=offered_vas,
        )

        self.create_next_message(
            None,
            service_discovery_res,
            Timeouts.V2G_SECC_SEQUENCE_TIMEOUT,
            Namespace.ISO_V20_COMMON_MSG,
            ISOV20PayloadTypes.MAINSTREAM,
        )

        self.expecting_service_discovery_req = False

    def get_vas_list(
        self, supported_service_ids: ServiceIDList = None
    ) -> Optional[ServiceList]:
        """
        Provides a list of value-added services (VAS) offered by the SECC. If the EVCC
        provided a SupportedServiceIDs parameter with ServiceDiscoveryReq, then the
        offered VAS list must not contain more services than the ones whose IDs are in
        this list.

        Args:
            supported_service_ids: A list that contains all ServiceIDs that the EV
                                   supports.

        Returns:
            A list of offered value-added services, or None, if none are offered.
        """
        return None


class ServiceDetail(StateSECC):
    """
    The ISO 15118-20 state in which the SECC processes a
    ServiceDetailReq from the EVCC.

    The EVCC may send one of the following requests in this state:
    1. ServiceDetailReq
    2. ServiceSelectionReq
    3. SessionStopReq

    Upon first initialisation of this state, we expect a ServiceDetailReq
    but after that, the next possible request could be a ServiceSelectionReq or a
    SessionStopReq. This means that we need to remain in this state until we receive
    the next message in the sequence.

    As a result, the create_next_message() method is called with next_state = None.
    """

    def __init__(self, comm_session: SECCCommunicationSession):
        super().__init__(comm_session, Timeouts.V2G_EVCC_COMMUNICATION_SETUP_TIMEOUT)
        self.expecting_service_detail_req = True

    async def process_message(
        self,
        message: Union[
            SupportedAppProtocolReq,
            SupportedAppProtocolRes,
            V2GMessageV2,
            V2GMessageV20,
            V2GMessageDINSPEC,
        ],
        message_exi: bytes = None,
    ):
        msg = self.check_msg_v20(
            message,
            [ServiceDetailReq, ServiceSelectionReq, SessionStopReq],
            # TODO Need to rethink this as we may also always expect a SessionStopReq,
            #      but not always a ServiceSelectionReq. The expect_first parameter
            #      doesn't work here as good as it does for ISO 15118-2
            self.expecting_service_detail_req,
        )
        if not msg:
            return

        if isinstance(msg, ServiceSelectionReq):
            await ServiceSelection(self.comm_session).process_message(
                message, message_exi
            )
            return

        if isinstance(msg, SessionStopReq):
            await SessionStop(self.comm_session).process_message(message, message_exi)
            return

        service_detail_req: ServiceDetailReq = cast(ServiceDetailReq, msg)

        service_parameter_list = (
            await self.comm_session.evse_controller.get_service_parameter_list(
                service_detail_req.service_id
            )
        )

        is_found = False
        for offered_service in self.comm_session.matched_services_v20:
            if offered_service.service.id == service_detail_req.service_id:
                offered_service.parameter_sets = service_parameter_list.parameter_sets
                is_found = True
                break
        if is_found:
            response_code = ResponseCode.OK
        else:
            # [V2G20-464] The message "ServiceDetailRes" shall contain the
            # ResponseCode "FAILED_ServiceIDInvalid" if the ServiceID contained
            # in the ServiceDetailReq message was not part of the offered
            # EnergyTransferServiceList or VASList during ServiceDiscovery.
            response_code = ResponseCode.FAILED_SERVICE_ID_INVALID
            logger.error(f"Service Id is invalid for {message}")
        service_detail_res = ServiceDetailRes(
            header=MessageHeader(
                session_id=self.comm_session.session_id, timestamp=time.time()
            ),
            response_code=response_code,
            service_id=service_detail_req.service_id,
            service_parameter_list=service_parameter_list,
        )

        self.create_next_message(
            None,
            service_detail_res,
            Timeouts.V2G_SECC_SEQUENCE_TIMEOUT,
            Namespace.ISO_V20_COMMON_MSG,
            ISOV20PayloadTypes.MAINSTREAM,
        )

        self.expecting_service_detail_req = False


class ServiceSelection(StateSECC):
    """
    The ISO 15118-20 state in which the SECC processes a
    ServiceSelectionReq from the EVCC.
    """

    def __init__(self, comm_session: SECCCommunicationSession):
        super().__init__(comm_session, Timeouts.V2G_EVCC_COMMUNICATION_SETUP_TIMEOUT)

    async def process_message(
        self,
        message: Union[
            SupportedAppProtocolReq,
            SupportedAppProtocolRes,
            V2GMessageV2,
            V2GMessageV20,
            V2GMessageDINSPEC,
        ],
        message_exi: bytes = None,
    ):
        msg = self.check_msg_v20(message, [ServiceSelectionReq, SessionStopReq], False)
        if not msg:
            return

        if isinstance(msg, SessionStopReq):
            await SessionStop(self.comm_session).process_message(message, message_exi)
            return

        service_selection_req: ServiceSelectionReq = cast(ServiceSelectionReq, msg)

        valid, reason, res_code = self.check_selected_services(service_selection_req)
        if not valid:
            self.stop_state_machine(reason, message, res_code)
            return

        energy_service_id = service_selection_req.selected_energy_service.service_id
        next_state: Type[State] = None
        if energy_service_id in (ServiceV20.AC.id, ServiceV20.AC_BPT.id):
            next_state = ACChargeParameterDiscovery
        elif energy_service_id in (ServiceV20.DC.id, ServiceV20.DC_BPT.id):
            next_state = DCChargeParameterDiscovery
        else:
            # TODO Implement WPT and ACDP classes to create corresponding elif-branches
            # TODO Check if the SECC offered the selected combination of service ID and
            #      parameter set ID
            self.stop_state_machine(
                f"Selected energy transfer service ID '{energy_service_id}' invalid",
                message,
                ResponseCode.FAILED_SERVICE_SELECTION_INVALID,
            )
            return

        service_selection_res = ServiceSelectionRes(
            header=MessageHeader(
                session_id=self.comm_session.session_id, timestamp=time.time()
            ),
            response_code=ResponseCode.OK,
        )

        self.create_next_message(
            next_state,
            service_selection_res,
            Timeouts.V2G_SECC_SEQUENCE_TIMEOUT,
            Namespace.ISO_V20_COMMON_MSG,
            ISOV20PayloadTypes.MAINSTREAM,
        )

    def check_selected_services(
        self, service_req: ServiceSelectionReq
    ) -> Tuple[bool, str, Optional[ResponseCode]]:
        """
        Checks whether the energy transfer service and value-added services, which the
        EVCC selected, were offered by the SECC in the previous ServiceDiscoveryRes.

        Args:
            service_req: The EVCC's ServiceSelectionReq message

        Returns:
            A tuple containing the following information:
            1. True, if check passed, False otherwise
            2. If False, the reason for not passing (empty if passed)
            3. The corresponding negative response code
        """
        req_energy_service: SelectedService = service_req.selected_energy_service
        req_vas_list: SelectedServiceList = service_req.selected_vas_list

        # Create a list of tuples, with each tuple containing the service ID and the
        # associated parameter set IDs of an offered service.
        offered_id_pairs = []
        for offered_service in self.comm_session.matched_services_v20:
            offered_id_pairs.extend(offered_service.service_parameter_set_ids())

        # Let's first check if the (service ID, parameter set ID)-pair of the selected
        # energy service is valid
        if (
            req_energy_service.service_id,
            req_energy_service.parameter_set_id,
        ) not in offered_id_pairs:
            return (
                False,
                "Invalid selected pair of energy transfer service ID "
                f"'{req_energy_service.service_id}' and parameter set ID "
                f"'{req_energy_service.parameter_set_id}' (not offered by SECC)",
                ResponseCode.FAILED_NO_ENERGY_TRANSFER_SERVICE_SELECTED,
            )

        # Let's check if the (service ID, parameter set ID)-pair of all selected
        # value-added services (VAS) are valid (if the EVCC selected any VAS)
        if req_vas_list:
            for vas in req_vas_list.selected_services:
                if (vas.service_id, vas.parameter_set_id) not in offered_id_pairs:
                    return (
                        False,
                        "Invalid selected pair of value-added service ID "
                        f"'{vas.service_id}' and parameter set ID "
                        f"'{vas.parameter_set_id}' (not offered by SECC)",
                        ResponseCode.FAILED_SERVICE_SELECTION_INVALID,
                    )

        # TODO: Refactor to a separate method.
        # If all selected services are valid, let's add the information about the
        # parameter set (not just the ID) to each selected service
        for offered_service in self.comm_session.matched_services_v20:
            if req_energy_service.service_id == offered_service.service.id:
                for parameter_set in offered_service.parameter_sets:
                    if req_energy_service.parameter_set_id == parameter_set.id:
                        self.comm_session.selected_energy_service = (
                            SelectedEnergyService(
                                service=ServiceV20.get_by_id(
                                    req_energy_service.service_id
                                ),
                                is_free=offered_service.is_free,
                                parameter_set=parameter_set,
                            )
                        )

                        # Set the control mode for the comm_session object
                        for param in parameter_set.parameters:
                            if param.name == ParameterName.CONTROL_MODE:
                                self.comm_session.control_mode = ControlMode(
                                    param.int_value
                                )

                        break
                continue

            if req_vas_list:
                for vas in req_vas_list.selected_services:
                    if req_energy_service.service_id == offered_service.service.id:
                        for parameter_set in offered_service.parameter_sets:
                            if req_energy_service.parameter_set_id == parameter_set.id:
                                self.comm_session.selected_vas_list_v20.append(
                                    SelectedVAS(
                                        service=ServiceV20.get_by_id(vas.service_id),
                                        is_free=offered_service.is_free,
                                        parameter_set=parameter_set,
                                    )
                                )
                                break

        # TODO Implement [V2G20-1956] and [V2G20-1644] (ServiceRenegotiationSupported)
        # TODO Check for [V2G20-1985]

        return True, "", None


class ScheduleExchange(StateSECC):
    """
    The ISO 15118-20 state in which the SECC processes a
    ScheduleExchangeReq from the EVCC.

    The EVCC may send one of the following requests in this state:
    1. ScheduleExchangeReq
    2. DCCableCheckReq
    3. PowerDeliveryReq
    3. SessionStopReq

    Upon first initialisation of this state, we expect a ScheduleExchangeReq
    but after that, the next possible request could be another ScheduleExchangeReq,
    a DCCableCheckReq, a PowerDeliveryReq or a SessionStopReq. This means that we need
    to remain in this state until we receive the next message in the sequence.
    """

    def __init__(self, comm_session: SECCCommunicationSession):
        super().__init__(comm_session, Timeouts.V2G_EVCC_COMMUNICATION_SETUP_TIMEOUT)

    async def process_message(
        self,
        message: Union[
            SupportedAppProtocolReq,
            SupportedAppProtocolRes,
            V2GMessageV2,
            V2GMessageV20,
            V2GMessageDINSPEC,
        ],
        message_exi: bytes = None,
    ):
        msg: V2GMessageV20 = self.check_msg_v20(
            message,
            [ScheduleExchangeReq, DCCableCheckReq, PowerDeliveryReq, SessionStopReq],
            False,
        )
        if not msg:
            return

        if isinstance(msg, DCCableCheckReq):
            await DCCableCheck(self.comm_session).process_message(message, message_exi)
            return

        if isinstance(msg, PowerDeliveryReq):
            await PowerDelivery(self.comm_session).process_message(message, message_exi)
            return

        if isinstance(msg, SessionStopReq):
            await SessionStop(self.comm_session).process_message(message, message_exi)
            return

        schedule_exchange_req: ScheduleExchangeReq = cast(ScheduleExchangeReq, msg)
        control_mode = self.comm_session.control_mode
        ev_data_context = self.comm_session.evse_controller.ev_data_context
        ev_data_context.update_schedule_exchange_parameters(
            control_mode, schedule_exchange_req
        )

        # As per Table 49 of ISO15118-20 spec: one of scheduled_params/dynamic_params is
        # required even if EVSEProcessing is ongoing. The SECC shall only omit the
        # parameter 'ScheduleList' in case EVSEProcessing is set to 'Ongoing'.
        # However, the schema file doesn't permit this as minOccurs = 0 is not set in
        # schema here: https://github.com/SwitchEV/iso15118/blob/769eddb0cb780db629b4c736de270d381516abd1/iso15118/shared/schemas/iso15118_20/V2G_CI_CommonMessages.xsd#L467-L466  # noqa
        params = await self.comm_session.evse_controller.get_schedule_exchange_params(
            self.comm_session.selected_energy_service,
            control_mode,
            schedule_exchange_req,
        )

        if (
            control_mode == ControlMode.SCHEDULED
            and type(params) is not ScheduledScheduleExchangeResParams
        ) or (
            control_mode == ControlMode.DYNAMIC
            and type(params) is not DynamicScheduleExchangeResParams
        ):
            self.stop_state_machine(
                f"Unexpected control_mode {control_mode},"
                f" for params type {type(params)}",
                message,
                ResponseCode.FAILED,
            )
            return

        if self.comm_session.evse_controller.ready_to_charge():
            evse_processing = Processing.FINISHED
            if type(params) is ScheduledScheduleExchangeResParams:
                self.comm_session.offered_schedules_V20 = params.schedule_tuples
        else:
            evse_processing = Processing.ONGOING

        schedule_exchange_res = ScheduleExchangeRes(
            header=MessageHeader(
                session_id=self.comm_session.session_id, timestamp=time.time()
            ),
            response_code=ResponseCode.OK,
            evse_processing=evse_processing,
            scheduled_params=params if control_mode == ControlMode.SCHEDULED else None,
            dynamic_params=params if control_mode == ControlMode.DYNAMIC else None,
        )

        if evse_processing == Processing.FINISHED:
            evse_data_context = self.comm_session.evse_controller.evse_data_context
            evse_data_context.update_schedule_exchange_parameters(
                control_mode, schedule_exchange_res
            )

        # We don't know what request will come next (which state to transition to),
        # unless the schedule parameters are ready and we're in AC charging.
        # Even in DC charging the sequence is not 100% clear as the EVCC could skip
        # DCCableCheck and DCPreCharge and go straight to PowerDelivery (Pause, Standby)
        # [V2G20-2122]
        next_state = None
        if (
            evse_processing == Processing.FINISHED
            and self.comm_session.selected_energy_service.service
            in (ServiceV20.AC, ServiceV20.AC_BPT)
        ):
            next_state = PowerDelivery

        self.create_next_message(
            next_state,
            schedule_exchange_res,
            Timeouts.V2G_SECC_SEQUENCE_TIMEOUT,
            Namespace.ISO_V20_COMMON_MSG,
            ISOV20PayloadTypes.MAINSTREAM,
        )


class PowerDelivery(StateSECC):
    """
    The ISO 15118-20 state in which the SECC processes a
    PowerDeliveryReq from the EVCC.
    """

    def __init__(self, comm_session: SECCCommunicationSession):
        super().__init__(comm_session, Timeouts.V2G_EVCC_COMMUNICATION_SETUP_TIMEOUT)

    async def process_message(
        self,
        message: Union[
            SupportedAppProtocolReq,
            SupportedAppProtocolRes,
            V2GMessageV2,
            V2GMessageV20,
            V2GMessageDINSPEC,
        ],
        message_exi: bytes = None,
    ):
        msg: V2GMessageV20 = self.check_msg_v20(
            message, [PowerDeliveryReq, DCWeldingDetectionReq, SessionStopReq], False
        )
        if not msg:
            return

        if isinstance(msg, SessionStopReq):
            await SessionStop(self.comm_session).process_message(message, message_exi)
            return

        if isinstance(msg, DCWeldingDetectionReq):
            await DCWeldingDetection(self.comm_session).process_message(
                message, message_exi
            )
            return

        power_delivery_req: PowerDeliveryReq = cast(PowerDeliveryReq, msg)

        next_state: Optional[Type[State]] = None
        header = MessageHeader(
            session_id=self.comm_session.session_id, timestamp=time.time()
        )
        response_code = ResponseCode.OK

        if power_delivery_req.ev_processing == Processing.ONGOING:
            # Initial values for next_state and response_code apply. The EVCC will send
            # another PowerDeliveryReq
            logger.debug("EV is still processing the EVPowerProfile")
        else:
            response_code = self.check_power_profile(
                power_delivery_req.ev_power_profile
            )
            if response_code in (
                ResponseCode.FAILED_EV_POWER_PROFILE_INVALID,
                ResponseCode.FAILED_EV_POWER_PROFILE_VIOLATION,
            ):
                self.stop_state_machine(
                    "EVPowerProfile invalid/violation",
                    message,
                    response_code,
                )
                return

            if (
                power_delivery_req.charge_progress == ChargeProgress.STANDBY
                and not self.comm_session.config.standby_allowed
            ):
                self.stop_state_machine(
                    "Standby not allowed",
                    message,
                    ResponseCode.WARN_STANDBY_NOT_ALLOWED,
                )
                return
            elif power_delivery_req.charge_progress == ChargeProgress.STOP:
                # According to section 8.5.6 in ISO 15118-20, the EV is out of the
                # HLC-C (High Level Controlled Charging) once
                # PowerDeliveryRes(ResponseCode=OK) is sent with a ChargeProgress=Stop
                await self.comm_session.evse_controller.set_hlc_charging(False)

                # 1st a controlled stop is performed (specially important for
                # DC charging)
                # later on we may also need here some feedback on stopping the charger
                await self.comm_session.evse_controller.stop_charger()
                # 2nd once the energy transfer is properly interrupted,
                # the contactor(s) may open

                if not await self.comm_session.evse_controller.is_contactor_opened():
                    self.stop_state_machine(
                        "Contactor didnt open",
                        message,
                        ResponseCode.FAILED_CONTACTOR_ERROR,
                    )
                    return
            else:
                # The only ChargeProgress options left are START and
                # SCHEDULE_RENEGOTIATION, although the latter is only allowed after we
                # entered the charge loop
                # TODO Check how to handle a misplaced SCHEDULE_RENEGOTIATION

                if self.comm_session.control_mode == ControlMode.SCHEDULED:
                    offered_schedules = self.comm_session.offered_schedules_V20
                    selected_schedule = (
                        power_delivery_req.ev_power_profile.scheduled_profile
                    )

                    if selected_schedule.selected_schedule_tuple_id not in [
                        schedule.schedule_tuple_id for schedule in offered_schedules
                    ]:
                        self.stop_state_machine(
                            f"Schedule with ID "
                            f"{selected_schedule.selected_schedule_tuple_id} was not "
                            f"offered",
                            message,
                            ResponseCode.FAILED_SCHEDULE_SELECTION_INVALID,
                        )
                        return

                # [V2G20-1617] The EVCC shall signal CP State B before sending the
                # first PowerDeliveryReq with ChargeProgress equals "Start" within V2G
                # communication session.
                # [V2G20 - 847] The EVCC shall signal CP State C or D no later than 250
                # ms after sending the first PowerDeliveryReq with ChargeProgress
                # equals "Start" within V2G communication session.
                if not await self.wait_for_state_c_or_d():
                    self.stop_state_machine(
                        "[V2G20-847]: State C/D not detected in PowerDelivery within"
                        " the allotted 250 ms.",
                        message,
                        ResponseCode.FAILED,
                    )
                    return

                if not await self.comm_session.evse_controller.is_contactor_closed():
                    self.stop_state_machine(
                        "Contactor didn't close",
                        message,
                        ResponseCode.FAILED_CONTACTOR_ERROR,
                    )
                    return

                # According to section 8.5.6 in ISO 15118-20, the EV enters into HLC-C
                # (High Level Controlled Charging) once
                # PowerDeliveryRes(ResponseCode=OK) is sent with a ChargeProgress=Start
                await self.comm_session.evse_controller.set_hlc_charging(True)

                if self.comm_session.selected_energy_service.service in (
                    ServiceV20.AC,
                    ServiceV20.AC_BPT,
                ):
                    next_state = ACChargeLoop
                elif self.comm_session.selected_energy_service.service in (
                    ServiceV20.DC,
                    ServiceV20.DC_BPT,
                ):
                    next_state = DCChargeLoop
                else:
                    # TODO Add support for WPT and ACDP
                    logger.error(
                        "Selected energy service not supported: "
                        f"{self.comm_session.selected_energy_service.service}"
                    )

                # TODO: Look into FAILED_PowerToleranceNotConfirmed
                #       OK_PowerToleranceConfirmed, WARNING_PowerToleranceNotConfirmed,
                #       and FAILED_PowerDeliveryNotApplied

        power_delivery_res = PowerDeliveryRes(
            header=header, response_code=response_code
        )

        self.create_next_message(
            next_state,
            power_delivery_res,
            Timeouts.V2G_SECC_SEQUENCE_TIMEOUT,
            Namespace.ISO_V20_COMMON_MSG,
            ISOV20PayloadTypes.MAINSTREAM,
        )

    async def wait_for_state_c_or_d(self) -> bool:
        # [V2G2 - 847] The EV shall signal CP State C or D no later than 250ms
        # after sending the first PowerDeliveryReq with ChargeProgress equals
        # "Start" within V2G Communication SessionPowerDeliveryReq.
        STATE_C_TIMEOUT = 0.25

        async def check_state():
            while await self.comm_session.evse_controller.get_cp_state() not in [
                CpState.C2,
                CpState.D2,
            ]:
                await asyncio.sleep(0.05)
            logger.debug(
                f"State is " f"{await self.comm_session.evse_controller.get_cp_state()}"
            )
            return True

        try:
            return await asyncio.wait_for(
                check_state(),
                timeout=STATE_C_TIMEOUT,
            )
        except asyncio.TimeoutError:
            # try one more time to get the latest state
            return await self.comm_session.evse_controller.get_cp_state() in [
                CpState.C2,
                CpState.D2,
            ]

    def check_power_profile(self, power_profile: EVPowerProfile) -> ResponseCode:
        # TODO Check the power profile for any violation
        return ResponseCode.OK


class SessionStop(StateSECC):
    """
    The ISO 15118-20 state in which the SECC processes a
    SessionStopReq from the EVCC.
    """

    def __init__(self, comm_session: SECCCommunicationSession):
        super().__init__(comm_session, Timeouts.V2G_EVCC_COMMUNICATION_SETUP_TIMEOUT)

    async def process_message(
        self,
        message: Union[
            SupportedAppProtocolReq,
            SupportedAppProtocolRes,
            V2GMessageV2,
            V2GMessageV20,
            V2GMessageDINSPEC,
        ],
        message_exi: bytes = None,
    ):
        msg: V2GMessageV20 = self.check_msg_v20(message, [SessionStopReq], False)
        if not msg:
            return

        session_stop_req: SessionStopReq = cast(SessionStopReq, msg)

        evse_controller = self.comm_session.evse_controller
        # [V2G20-1477] : If EVSE supports ServiceRegotiation and EVCC requests
        # it in the SessionStopReq, the next state should be set to ServiceDiscoveryReq
        next_state: Type[State] = Terminate
        if (
            session_stop_req.charging_session == ChargingSession.SERVICE_RENEGOTIATION
            and await evse_controller.service_renegotiation_supported()
        ):
            next_state = ServiceDiscovery
            session_stop_state = SessionStopAction.PAUSE
        elif session_stop_req.charging_session == ChargingSession.TERMINATE:
            session_stop_state = SessionStopAction.TERMINATE
        else:
            session_stop_state = SessionStopAction.PAUSE

        termination_info = ""
        if (
            session_stop_req.ev_termination_code
            or session_stop_req.ev_termination_explanation
        ):
            termination_info = (
                f"EV termination code: '{session_stop_req.ev_termination_code}'; "
                f"EV termination explanation: '"
                f"{session_stop_req.ev_termination_explanation}'"
            )

        self.comm_session.stop_reason = StopNotification(
            True,
            f"Communication session {session_stop_state.value}d. "
            f"EV Info: {termination_info}",
            self.comm_session.writer.get_extra_info("peername"),
            session_stop_state,
        )

        session_stop_res = SessionStopRes(
            header=MessageHeader(
                session_id=self.comm_session.session_id, timestamp=time.time()
            ),
            response_code=ResponseCode.OK,
        )

        self.create_next_message(
            next_state,
            session_stop_res,
            Timeouts.V2G_SECC_SEQUENCE_TIMEOUT,
            Namespace.ISO_V20_COMMON_MSG,
            ISOV20PayloadTypes.MAINSTREAM,
        )


# ============================================================================
# |                AC-SPECIFIC EVCC STATES - ISO 15118-20                    |
# ============================================================================


class ACChargeParameterDiscovery(StateSECC):
    """
    The ISO 15118-20 state in which the SECC processes an
    ACChargeParameterDiscoveryReq from the EVCC.
    """

    def __init__(self, comm_session: SECCCommunicationSession):
        super().__init__(comm_session, Timeouts.V2G_EVCC_COMMUNICATION_SETUP_TIMEOUT)

    async def process_message(
        self,
        message: Union[
            SupportedAppProtocolReq,
            SupportedAppProtocolRes,
            V2GMessageV2,
            V2GMessageV20,
            V2GMessageDINSPEC,
        ],
        message_exi: bytes = None,
    ):
        msg: V2GMessageV20 = self.check_msg_v20(
            message, [ACChargeParameterDiscoveryReq, SessionStopReq], False
        )
        if not msg:
            return

        if isinstance(msg, SessionStopReq):
            await SessionStop(self.comm_session).process_message(message, message_exi)
            return

        ac_cpd_req: ACChargeParameterDiscoveryReq = cast(
            ACChargeParameterDiscoveryReq, msg
        )

        energy_service = self.comm_session.selected_energy_service.service
        params = None
        try:
            params = await self.comm_session.evse_controller.get_ac_charge_params_v20(
                energy_service
            )
            ac_cpd_res = ACChargeParameterDiscoveryRes(
                header=MessageHeader(
                    session_id=self.comm_session.session_id, timestamp=time.time()
                ),
                response_code=ResponseCode.OK,
                ac_params=params if energy_service == ServiceV20.AC else None,
                bpt_ac_params=params if energy_service == ServiceV20.AC_BPT else None,
            )
            # Update EV/EVSE Data Context
            self.charge_parameter_valid(ac_cpd_req.ac_params)
            ev_data_context = self.comm_session.evse_controller.ev_data_context
            ev_data_context.update_ac_charge_parameters_v20(energy_service, ac_cpd_req)
            evse_data_context = self.comm_session.evse_controller.evse_data_context
            evse_data_context.current_type = CurrentType.AC
        except UnknownEnergyService:
            self.stop_state_machine(
                f"Invalid charge parameter for service {energy_service}",
                message,
                ResponseCode.FAILED_WRONG_CHARGE_PARAMETER,
            )
            return
        self.create_next_message(
            ScheduleExchange,
            ac_cpd_res,
            Timeouts.V2G_SECC_SEQUENCE_TIMEOUT,
            Namespace.ISO_V20_AC,
            ISOV20PayloadTypes.AC_MAINSTREAM,
        )

    def charge_parameter_valid(
        self,
        ac_charge_params: Union[
            ACChargeParameterDiscoveryReqParams, BPTACChargeParameterDiscoveryReqParams
        ],
    ) -> bool:
        # TODO Implement [V2G20-1619] (FAILED_WrongChargeParameter)
        # raise an error if the charge parameter is not valid
        return True


class ACChargeLoop(StateSECC):
    """
    The ISO 15118-20 state in which the SECC processes an
    ACChargeLoopReq from the EVCC.
    """

    def __init__(self, comm_session: SECCCommunicationSession):
        super().__init__(comm_session, Timeouts.V2G_EVCC_COMMUNICATION_SETUP_TIMEOUT)

    async def process_message(
        self,
        message: Union[
            SupportedAppProtocolReq,
            SupportedAppProtocolRes,
            V2GMessageV2,
            V2GMessageV20,
            V2GMessageDINSPEC,
        ],
        message_exi: bytes = None,
    ):
        msg: V2GMessageV20 = self.check_msg_v20(
            # TODO A MeteringConfirmationReq can come in using the multiplexed side
            #      stream. Need to figure out how to enable multiplexed communication
            message,
            [ACChargeLoopReq, PowerDeliveryReq, SessionStopReq],
            False,
        )
        if not msg:
            return

        if isinstance(msg, PowerDeliveryReq):
            await PowerDelivery(self.comm_session).process_message(message, message_exi)
            return

        if isinstance(msg, SessionStopReq):
            await SessionStop(self.comm_session).process_message(message, message_exi)
            return

        ac_charge_loop_req: ACChargeLoopReq = cast(ACChargeLoopReq, msg)
        service = self.comm_session.selected_energy_service.service
        control_mode = self.comm_session.control_mode

        self.comm_session.evse_controller.ev_data_context.update_ac_charge_loop_v20(
            ac_charge_loop_req, service, control_mode
        )

        meter_info = None
        if ac_charge_loop_req.meter_info_requested:
            meter_info = await self.comm_session.evse_controller.get_meter_info_v20()

        evse_status: Optional[
            EVSEStatus
        ] = await self.comm_session.evse_controller.get_evse_status()

        response_code = ResponseCode.OK
        params = None
        if service not in [ServiceV20.AC, ServiceV20.AC_BPT]:
            logger.error(f"Energy service {service} not yet supported")
            response_code = ResponseCode.FAILED_SERVICE_SELECTION_INVALID
        else:
            params = (
                await self.comm_session.evse_controller.get_ac_charge_loop_params_v20(
                    control_mode, service
                )
            )  # noqa

        ac_charge_loop_res = ACChargeLoopRes(
            header=MessageHeader(
                session_id=self.comm_session.session_id,
                timestamp=time.time(),
            ),
            evse_status=evse_status,
            # TODO Check for other failed or warning response codes
            response_code=response_code,
            scheduled_params=(
                params
                if control_mode == ControlMode.SCHEDULED and service == ServiceV20.AC
                else None
            ),
            dynamic_params=(
                params
                if control_mode == ControlMode.DYNAMIC and service == ServiceV20.AC
                else None
            ),
            bpt_scheduled_params=(
                params
                if control_mode == ControlMode.SCHEDULED
                and service == ServiceV20.AC_BPT
                else None
            ),
            bpt_dynamic_params=(
                params
                if control_mode == ControlMode.DYNAMIC and service == ServiceV20.AC_BPT
                else None
            ),
            meter_info=meter_info,
        )

        self.create_next_message(
            None,
            ac_charge_loop_res,
            Timeouts.V2G_SECC_SEQUENCE_TIMEOUT,
            Namespace.ISO_V20_AC,
            ISOV20PayloadTypes.AC_MAINSTREAM,
        )

    def check_power_profile(self) -> ResponseCode:
        # TODO Check the power profile for any violation
        return ResponseCode.OK


# ============================================================================
# |                DC-SPECIFIC EVCC STATES - ISO 15118-20                    |
# ============================================================================


class DCChargeParameterDiscovery(StateSECC):
    """
    The ISO 15118-20 state in which the SECC processes a
    DCChargeParameterDiscoveryReq from the EVCC.
    """

    def __init__(self, comm_session: SECCCommunicationSession):
        super().__init__(comm_session, Timeouts.V2G_EVCC_COMMUNICATION_SETUP_TIMEOUT)

    async def process_message(
        self,
        message: Union[
            SupportedAppProtocolReq,
            SupportedAppProtocolRes,
            V2GMessageV2,
            V2GMessageV20,
            V2GMessageDINSPEC,
        ],
        message_exi: bytes = None,
    ):
        msg: V2GMessageV20 = self.check_msg_v20(
            message, [DCChargeParameterDiscoveryReq, SessionStopReq], False
        )
        if not msg:
            return

        if isinstance(msg, SessionStopReq):
            await SessionStop(self.comm_session).process_message(message, message_exi)
            return

        dc_cpd_req: DCChargeParameterDiscoveryReq = cast(
            DCChargeParameterDiscoveryReq, msg
        )

        energy_service = self.comm_session.selected_energy_service.service
        params = None
        try:
            params = await self.comm_session.evse_controller.get_dc_charge_params_v20(
                energy_service
            )  # noqa
            dc_cpd_res = DCChargeParameterDiscoveryRes(
                header=MessageHeader(
                    session_id=self.comm_session.session_id, timestamp=time.time()
                ),
                response_code=ResponseCode.OK,
                dc_params=params if energy_service == ServiceV20.DC else None,
                bpt_dc_params=params if energy_service == ServiceV20.DC_BPT else None,
            )
            # Update EV/EVSE Data Context
            ev_data_context = self.comm_session.evse_controller.ev_data_context
            ev_data_context.update_dc_charge_parameters_v20(energy_service, dc_cpd_req)
            evse_data_context = self.comm_session.evse_controller.evse_data_context
            evse_data_context.current_type = CurrentType.DC
        except UnknownEnergyService:
            self.stop_state_machine(
                f"Invalid charge parameter for service {energy_service}",
                message,
                ResponseCode.FAILED_WRONG_CHARGE_PARAMETER,
            )
            return
        self.create_next_message(
            ScheduleExchange,
            dc_cpd_res,
            Timeouts.V2G_SECC_SEQUENCE_TIMEOUT,
            Namespace.ISO_V20_DC,
            ISOV20PayloadTypes.DC_MAINSTREAM,
        )

    def charge_parameter_valid(
        self,
        energy_service: ServiceV20,
        dc_cpd_req: DCChargeParameterDiscoveryReq,
    ) -> bool:
        # TODO Implement [V2G20-2272] (FAILED_WrongChargeParameter)
        if energy_service == ServiceV20.DC:
            pass
            # params = dc_cpd_req.dc_params
        elif energy_service == ServiceV20.DC_BPT:
            pass
            # params = dc_cpd_req.bpt_dc_params
        return True


class DCCableCheck(StateSECC):
    """
    The ISO 15118-20 state in which the SECC processes a
    DCCableCheckReq from the EVCC.
    """

    def __init__(self, comm_session: SECCCommunicationSession):
        super().__init__(comm_session, Timeouts.V2G_EVCC_COMMUNICATION_SETUP_TIMEOUT)
        self.cable_check_req_was_received = False

    async def process_message(
        self,
        message: Union[
            SupportedAppProtocolReq,
            SupportedAppProtocolRes,
            V2GMessageV2,
            V2GMessageV20,
            V2GMessageDINSPEC,
        ],
        message_exi: bytes = None,
    ):
        msg: V2GMessageV20 = self.check_msg_v20(
            message, [DCCableCheckReq, SessionStopReq], False
        )
        if not msg:
            return

        if isinstance(msg, SessionStopReq):
            await SessionStop(self.comm_session).process_message(message, message_exi)
            return

        if not self.cable_check_req_was_received:
            # First DCCableCheckReq received. Start cable check.
            await self.comm_session.evse_controller.start_cable_check()
<<<<<<< HEAD
=======
            self.cable_check_req_was_received = True

        next_state = None
        processing = EVSEProcessing.ONGOING
        isolation_level = (
            await self.comm_session.evse_controller.get_cable_check_status()
        )

        if isolation_level in [IsolationLevel.VALID, IsolationLevel.WARNING]:
>>>>>>> e661df84
            # Requirement in 6.4.3.106 of the IEC 61851-23
            # Any relays in the DC output circuit of the DC station shall
            # be closed during the insulation test
            if not await self.comm_session.evse_controller.is_contactor_closed():
                self.stop_state_machine(
                    "Contactor didnt close for Cable Check",
                    message,
                    ResponseCode.FAILED,
                )
                return
<<<<<<< HEAD
            self.cable_check_req_was_received = True

        next_state = None
        processing = EVSEProcessing.ONGOING
        isolation_level = (
            await self.comm_session.evse_controller.get_cable_check_status()
        )

        if isolation_level in [IsolationLevel.VALID, IsolationLevel.WARNING]:
=======

>>>>>>> e661df84
            if isolation_level == IsolationLevel.WARNING:
                logger.warning(
                    "Isolation resistance measured by EVSE is in Warning range"
                )
            next_state = DCPreCharge
            processing = EVSEProcessing.FINISHED
        elif isolation_level in [IsolationLevel.INVALID, IsolationLevel.FAULT]:
            self.stop_state_machine(
                f"Isolation Failure: {isolation_level}",
                message,
                ResponseCode.FAILED,
            )
            return

        dc_cable_check_res = DCCableCheckRes(
            header=MessageHeader(
                session_id=self.comm_session.session_id, timestamp=time.time()
            ),
            response_code=ResponseCode.OK,
            evse_processing=processing,
        )

        self.create_next_message(
            next_state,
            dc_cable_check_res,
            Timeouts.V2G_SECC_SEQUENCE_TIMEOUT,
            Namespace.ISO_V20_DC,
            ISOV20PayloadTypes.DC_MAINSTREAM,
        )


class DCPreCharge(StateSECC):
    """
    The ISO 15118-20 state in which the SECC processes a
    DCPreChargeReq from the EVCC.
    """

    def __init__(self, comm_session: SECCCommunicationSession):
        super().__init__(comm_session, Timeouts.V2G_EVCC_COMMUNICATION_SETUP_TIMEOUT)
        self.expecting_precharge_req = True

    async def process_message(
        self,
        message: Union[
            SupportedAppProtocolReq,
            SupportedAppProtocolRes,
            V2GMessageV2,
            V2GMessageV20,
            V2GMessageDINSPEC,
        ],
        message_exi: bytes = None,
    ):
        msg: V2GMessageV20 = self.check_msg_v20(
            message,
            [DCPreChargeReq, PowerDeliveryReq],
            self.expecting_precharge_req,
        )
        if not msg:
            return

        if isinstance(msg, PowerDeliveryReq):
            await PowerDelivery(self.comm_session).process_message(message, message_exi)
            return

        precharge_req: DCPreChargeReq = cast(DCPreChargeReq, msg)
        self.expecting_precharge_req = False

        ev_data_context = self.comm_session.evse_controller.ev_data_context
        ev_data_context.update_pre_charge_parameters_v20(precharge_req)

        next_state: Type[StateSECC] = None
        if precharge_req.ev_processing == Processing.FINISHED:
            next_state = PowerDelivery
        else:
            try:
                # Current is set to 0 as that is not used for PreCharge
                await self.comm_session.evse_controller.send_charging_command(
                    ev_data_context.target_voltage, 0, is_precharge=True
                )
            except asyncio.TimeoutError:
                self.stop_state_machine(
                    "Error sending targets to charging station in charging loop.",
                    message,
                    ResponseCode.FAILED,
                )
                return
        dc_precharge_res = DCPreChargeRes(
            header=MessageHeader(
                session_id=self.comm_session.session_id, timestamp=time.time()
            ),
            response_code=ResponseCode.OK,
            evse_present_voltage=await self.comm_session.evse_controller.get_evse_present_voltage(  # noqa
                Protocol.ISO_15118_20_DC
            ),
        )
        self.create_next_message(
            next_state,
            dc_precharge_res,
            Timeouts.V2G_SECC_SEQUENCE_TIMEOUT,
            Namespace.ISO_V20_DC,
            ISOV20PayloadTypes.DC_MAINSTREAM,
        )


class DCChargeLoop(StateSECC):
    """
    The ISO 15118-20 state in which the SECC processes a
    DCChargeLoopReq from the EVCC.
    """

    def __init__(self, comm_session: SECCCommunicationSession):
        super().__init__(comm_session, Timeouts.V2G_EVCC_COMMUNICATION_SETUP_TIMEOUT)
        self.expecting_charge_loop_req = True

    async def process_message(
        self,
        message: Union[
            SupportedAppProtocolReq,
            SupportedAppProtocolRes,
            V2GMessageV2,
            V2GMessageV20,
            V2GMessageDINSPEC,
        ],
        message_exi: bytes = None,
    ):
        msg: V2GMessageV20 = self.check_msg_v20(
            message, [DCChargeLoopReq, PowerDeliveryReq], self.expecting_charge_loop_req
        )
        if not msg:
            return

        if isinstance(msg, PowerDeliveryReq):
            await PowerDelivery(self.comm_session).process_message(message, message_exi)
            return

        self.expecting_charge_loop_req = False

        selected_energy_service = self.comm_session.selected_energy_service
        control_mode = self.comm_session.control_mode

        dc_charge_loop_req: DCChargeLoopReq = cast(DCChargeLoopReq, msg)

        ev_data_context = self.comm_session.evse_controller.ev_data_context
        ev_data_context.update_dc_charge_loop_parameters_v20(
            dc_charge_loop_req, selected_energy_service, control_mode
        )
        try:
            ev_target_voltage = None
            ev_target_current = None
            is_session_bpt = False
            if control_mode == ControlMode.SCHEDULED:
                # If the control is scheduled, then we check
                # what are the EV targets, otherwise,
                # the charging command requested
                # will only depend on the EVSE/EV maximum capabilities
                ev_target_voltage = ev_data_context.target_voltage
                ev_target_current = ev_data_context.target_current
            if selected_energy_service.service == ServiceV20.DC_BPT:
                is_session_bpt = True
            await self.comm_session.evse_controller.send_charging_command(
                ev_target_voltage, ev_target_current, is_session_bpt
            )
        except (asyncio.TimeoutError, Exception) as e:
            self.stop_state_machine(
                f"Error sending targets to charging station in charging loop." f": {e}",
                message,
                ResponseCode.FAILED,
            )
            return

        dc_charge_loop_res = await self._build_dc_charge_loop_res(
            dc_charge_loop_req.meter_info_requested
        )
        self.create_next_message(
            None,
            dc_charge_loop_res,
            Timeouts.V2G_SECC_SEQUENCE_TIMEOUT,
            Namespace.ISO_V20_DC,
            ISOV20PayloadTypes.DC_MAINSTREAM,
        )

    async def _build_dc_charge_loop_res(
        self, meter_info_requested: bool
    ) -> DCChargeLoopRes:
        selected_energy_service = self.comm_session.selected_energy_service
        control_mode = self.comm_session.control_mode
        service = selected_energy_service.service
        response_code = ResponseCode.OK
        params = None
        if service not in [ServiceV20.DC, ServiceV20.DC_BPT]:
            logger.error(f"Energy service {service} not yet supported")
            response_code = ResponseCode.FAILED_SERVICE_SELECTION_INVALID
        else:
            params = (
                await self.comm_session.evse_controller.get_dc_charge_loop_params_v20(
                    control_mode, service
                )
            )  # noqa

        evse_status: Optional[
            EVSEStatus
        ] = await self.comm_session.evse_controller.get_evse_status()

        meter_info: Optional[MeterInfo] = None
        if meter_info_requested:
            meter_info = await self.comm_session.evse_controller.get_meter_info_v20()

        dc_charge_loop_res = DCChargeLoopRes(
            header=MessageHeader(
                session_id=self.comm_session.session_id, timestamp=time.time()
            ),
            meter_info=meter_info,
            evse_status=evse_status,
            response_code=response_code,
            evse_present_current=await self.comm_session.evse_controller.get_evse_present_current(  # noqa
                Protocol.ISO_15118_20_DC
            ),  # noqa
            evse_present_voltage=await self.comm_session.evse_controller.get_evse_present_voltage(  # noqa
                Protocol.ISO_15118_20_DC
            ),  # noqa
            evse_power_limit_achieved=await self.comm_session.evse_controller.is_evse_power_limit_achieved(),  # noqa
            evse_current_limit_achieved=await self.comm_session.evse_controller.is_evse_current_limit_achieved(),  # noqa
            evse_voltage_limit_achieved=await self.comm_session.evse_controller.is_evse_voltage_limit_achieved(),  # noqa
            scheduled_dc_charge_loop_res=(
                params
                if control_mode == ControlMode.SCHEDULED and service == ServiceV20.DC
                else None
            ),
            dynamic_dc_charge_loop_res=(
                params
                if control_mode == ControlMode.DYNAMIC and service == ServiceV20.DC
                else None
            ),
            bpt_scheduled_dc_charge_loop_res=(
                params
                if control_mode == ControlMode.SCHEDULED
                and service == ServiceV20.DC_BPT
                else None
            ),
            bpt_dynamic_dc_charge_loop_res=(
                params
                if control_mode == ControlMode.DYNAMIC and service == ServiceV20.DC_BPT
                else None
            ),
        )
        return dc_charge_loop_res


class DCWeldingDetection(StateSECC):
    """
    The ISO 15118-20 state in which the SECC processes a
    DCWeldingDetectionReq from the EVCC.
    """

    def __init__(self, comm_session: SECCCommunicationSession):
        super().__init__(comm_session, Timeouts.V2G_EVCC_COMMUNICATION_SETUP_TIMEOUT)
        self.expecting_welding_detection_req = True

    async def process_message(
        self,
        message: Union[
            SupportedAppProtocolReq,
            SupportedAppProtocolRes,
            V2GMessageV2,
            V2GMessageV20,
            V2GMessageDINSPEC,
        ],
        message_exi: bytes = None,
    ):
        msg: V2GMessageV20 = self.check_msg_v20(
            message,
            [DCWeldingDetectionReq, SessionStopReq],
            self.expecting_welding_detection_req,
        )
        if not msg:
            return

        if isinstance(msg, SessionStopReq):
            await SessionStop(self.comm_session).process_message(message, message_exi)
            return

        self.expecting_welding_detection_req = False
        welding_detection_res = DCWeldingDetectionRes(
            header=MessageHeader(
                session_id=self.comm_session.session_id, timestamp=time.time()
            ),
            response_code=ResponseCode.OK,
            evse_present_voltage=await self.comm_session.evse_controller.get_evse_present_voltage(  # noqa
                Protocol.ISO_15118_20_DC
            ),  # noqa
        )

        self.create_next_message(
            None,
            welding_detection_res,
            Timeouts.V2G_SECC_SEQUENCE_TIMEOUT,
            Namespace.ISO_V20_DC,
            ISOV20PayloadTypes.DC_MAINSTREAM,
        )<|MERGE_RESOLUTION|>--- conflicted
+++ resolved
@@ -1609,8 +1609,6 @@
         if not self.cable_check_req_was_received:
             # First DCCableCheckReq received. Start cable check.
             await self.comm_session.evse_controller.start_cable_check()
-<<<<<<< HEAD
-=======
             self.cable_check_req_was_received = True
 
         next_state = None
@@ -1620,7 +1618,6 @@
         )
 
         if isolation_level in [IsolationLevel.VALID, IsolationLevel.WARNING]:
->>>>>>> e661df84
             # Requirement in 6.4.3.106 of the IEC 61851-23
             # Any relays in the DC output circuit of the DC station shall
             # be closed during the insulation test
@@ -1631,19 +1628,7 @@
                     ResponseCode.FAILED,
                 )
                 return
-<<<<<<< HEAD
-            self.cable_check_req_was_received = True
-
-        next_state = None
-        processing = EVSEProcessing.ONGOING
-        isolation_level = (
-            await self.comm_session.evse_controller.get_cable_check_status()
-        )
-
-        if isolation_level in [IsolationLevel.VALID, IsolationLevel.WARNING]:
-=======
-
->>>>>>> e661df84
+
             if isolation_level == IsolationLevel.WARNING:
                 logger.warning(
                     "Isolation resistance measured by EVSE is in Warning range"
