"""
This module contains the SECC's States used to process the EVCC's incoming
V2GMessage objects of the ISO 15118-2 protocol, from SessionSetupReq to
SessionStopReq.
"""
import asyncio
import base64
import logging
import time
from typing import List, Optional, Tuple, Type, Union

from iso15118.secc.comm_session_handler import SECCCommunicationSession
from iso15118.secc.controller.ev_data import EVSessionContext15118
from iso15118.secc.controller.evse_data import CurrentType
from iso15118.secc.controller.interface import AuthorizationResponse
from iso15118.secc.states.secc_state import StateSECC
from iso15118.shared.exceptions import (
    CertAttributeError,
    CertChainLengthError,
    CertExpiredError,
    CertNotYetValidError,
    CertRevokedError,
    CertSignatureError,
    EncryptionError,
    PrivateKeyReadError,
)
from iso15118.shared.exi_codec import EXI
from iso15118.shared.messages.app_protocol import (
    SupportedAppProtocolReq,
    SupportedAppProtocolRes,
)
from iso15118.shared.messages.datatypes import (
    DCEVSEChargeParameter,
    DCEVSEStatus,
    PVEVSEPresentCurrent,
)
from iso15118.shared.messages.din_spec.datatypes import (
    ResponseCode as ResponseCodeDINSPEC,
)
from iso15118.shared.messages.din_spec.msgdef import V2GMessage as V2GMessageDINSPEC
from iso15118.shared.messages.enums import (
    AuthEnum,
    AuthorizationStatus,
    AuthorizationTokenType,
    CpState,
    DCEVErrorCode,
    EVSEProcessing,
    IsolationLevel,
    Namespace,
    Protocol,
    SessionStopAction,
)
from iso15118.shared.messages.iso15118_2.body import (
    EMAID,
    AuthorizationReq,
    AuthorizationRes,
    BodyBase,
    CableCheckReq,
    CableCheckRes,
    CertificateInstallationReq,
    CertificateInstallationRes,
    ChargeParameterDiscoveryReq,
    ChargeParameterDiscoveryRes,
    ChargingStatusReq,
    ChargingStatusRes,
    CurrentDemandReq,
    CurrentDemandRes,
    MeteringReceiptReq,
    MeteringReceiptRes,
    PaymentDetailsReq,
    PaymentDetailsRes,
    PaymentServiceSelectionReq,
    PaymentServiceSelectionRes,
    PowerDeliveryReq,
    PowerDeliveryRes,
    PreChargeReq,
    PreChargeRes,
    ResponseCode,
    ServiceDetailReq,
    ServiceDetailRes,
    ServiceDiscoveryReq,
    ServiceDiscoveryRes,
    SessionSetupReq,
    SessionSetupRes,
    SessionStopReq,
    SessionStopRes,
    WeldingDetectionReq,
    WeldingDetectionRes,
)
from iso15118.shared.messages.iso15118_2.datatypes import (
    ACEVSEChargeParameter,
    ACEVSEStatus,
    AuthOptionList,
    CertificateChain,
    ChargeProgress,
    ChargeService,
    ChargingSession,
    DHPublicKey,
    EncryptedPrivateKey,
    EnergyTransferModeList,
    Parameter,
    ParameterSet,
)
from iso15118.shared.messages.iso15118_2.datatypes import ResponseCode as ResponseCodeV2
from iso15118.shared.messages.iso15118_2.datatypes import (
    SAScheduleList,
    SAScheduleTuple,
    ServiceCategory,
    ServiceDetails,
    ServiceID,
    ServiceList,
    ServiceName,
    ServiceParameterList,
    SubCertificates,
)
from iso15118.shared.messages.iso15118_2.msgdef import V2GMessage as V2GMessageV2
from iso15118.shared.messages.iso15118_20.common_types import (
    ResponseCode as ResponseCodeV20,
)
from iso15118.shared.messages.iso15118_20.common_types import (
    V2GMessage as V2GMessageV20,
)
from iso15118.shared.messages.timeouts import Timeouts
from iso15118.shared.messages.xmldsig import Signature
from iso15118.shared.notifications import StopNotification
from iso15118.shared.security import (
    CertPath,
    KeyEncoding,
    KeyPasswordPath,
    KeyPath,
    build_pem_certificate_chain,
    create_signature,
    encrypt_priv_key,
    get_cert_cn,
    get_certificate_hash_data,
    get_random_bytes,
    load_cert,
    load_priv_key,
    log_certs_details,
    verify_certs,
    verify_signature,
)
from iso15118.shared.states import Base64, Pause, State, Terminate

logger = logging.getLogger(__name__)


# ============================================================================
# |     COMMON SECC STATES (FOR BOTH AC AND DC CHARGING) - ISO 15118-2       |
# ============================================================================


class SessionSetup(StateSECC):
    """
    The ISO 15118-2 state in which the SECC processes a SessionSetupReq
    message from the EVCC.
    """

    def __init__(self, comm_session: SECCCommunicationSession):
        # TODO: less the time used for waiting for and processing the
        #       SDPRequest and SupportedAppProtocolReq
        super().__init__(comm_session, Timeouts.V2G_EVCC_COMMUNICATION_SETUP_TIMEOUT)

    async def process_message(
        self,
        message: Union[
            SupportedAppProtocolReq,
            SupportedAppProtocolRes,
            V2GMessageV2,
            V2GMessageV20,
            V2GMessageDINSPEC,
        ],
        message_exi: bytes = None,
    ):
        msg = self.check_msg_v2(message, [SessionSetupReq])
        if not msg:
            return

        session_setup_req: SessionSetupReq = msg.body.session_setup_req

        # Check session ID. Most likely, we need to create a new one
        session_id: str = get_random_bytes(8).hex().upper()
        if msg.header.session_id == bytes(1).hex():
            # A new charging session is established
            self.response_code = ResponseCode.OK_NEW_SESSION_ESTABLISHED
            self.comm_session.ev_session_context = EVSessionContext15118()
            self.comm_session.ev_session_context.session_id = session_id
        elif (
            self.comm_session.ev_session_context.session_id
            and msg.header.session_id == self.comm_session.ev_session_context.session_id
        ):
            # The EV wants to resume the previously paused charging session
            session_id = self.comm_session.ev_session_context.session_id
            self.response_code = ResponseCode.OK_OLD_SESSION_JOINED
        else:
            # False session ID from EV, gracefully assigning new session ID
            logger.warning(
                f"EVCC's session ID {msg.header.session_id} "
                f"does not match {self.comm_session.session_id}. "
                f"New session ID {session_id} assigned"
            )
            self.response_code = ResponseCode.OK_NEW_SESSION_ESTABLISHED
            self.comm_session.ev_session_context = EVSessionContext15118()
            self.comm_session.ev_session_context.session_id = session_id

        session_setup_res = SessionSetupRes(
            response_code=self.response_code,
            evse_id=await self.comm_session.evse_controller.get_evse_id(
                Protocol.ISO_15118_2
            ),
            evse_timestamp=time.time(),
        )

        self.comm_session.evcc_id = session_setup_req.evcc_id
        self.comm_session.evse_controller.ev_data_context.evcc_id = (
            session_setup_req.evcc_id
        )
        self.comm_session.session_id = session_id

        self.create_next_message(
            ServiceDiscovery,
            session_setup_res,
            Timeouts.V2G_SECC_SEQUENCE_TIMEOUT,
            Namespace.ISO_V2_MSG_DEF,
        )


class ServiceDiscovery(StateSECC):
    """
    The ISO 15118-2 state in which the SECC processes a ServiceDiscoveryReq
    message from the EVCC.

    The EVCC may send one of the following requests in this state:
    1. ServiceDiscoveryReq
    2. ServiceDetailReq
    3. PaymentServiceSelectionReq

    Upon first initialisation of this state, we expect a ServiceDiscoveryReq
    but after that, the next possible request could be a ServiceDetailReq
    (for a value-added service that is offered in the service list if the
    ServiceDiscoveryRes) or a PaymentServiceSelectionReq. This means that we
    need to remain in this state until we receive the next message in the
    sequence.

    As a result, the create_next_message() method might be called with
    next_state = None.
    """

    def __init__(self, comm_session: SECCCommunicationSession):
        super().__init__(comm_session, Timeouts.V2G_SECC_SEQUENCE_TIMEOUT)
        self.expecting_service_discovery_req: bool = True

    async def process_message(
        self,
        message: Union[
            SupportedAppProtocolReq,
            SupportedAppProtocolRes,
            V2GMessageV2,
            V2GMessageV20,
            V2GMessageDINSPEC,
        ],
        message_exi: bytes = None,
    ):
        msg = self.check_msg_v2(
            message,
            [ServiceDiscoveryReq, ServiceDetailReq, PaymentServiceSelectionReq],
            self.expecting_service_discovery_req,
        )
        if not msg:
            return

        if msg.body.service_detail_req:
            await ServiceDetail(self.comm_session).process_message(message, message_exi)
            return

        if msg.body.payment_service_selection_req:
            await PaymentServiceSelection(self.comm_session).process_message(
                message, message_exi
            )
            return

        if msg.body.service_discovery_req and not self.expecting_service_discovery_req:
            self.stop_state_machine(
                f"{str(message)}' not accepted in state " f"{str(self)}",
                message,
                ResponseCode.FAILED_SEQUENCE_ERROR,
            )
            return
        service_discovery_req: ServiceDiscoveryReq = msg.body.service_discovery_req
        service_discovery_res = await self.get_services(
            service_discovery_req.service_category
        )

        self.create_next_message(
            None,
            service_discovery_res,
            Timeouts.V2G_SECC_SEQUENCE_TIMEOUT,
            Namespace.ISO_V2_MSG_DEF,
        )

        self.expecting_service_discovery_req = False

    async def get_services(
        self, category_filter: ServiceCategory
    ) -> ServiceDiscoveryRes:
        """
        Provides the ServiceDiscoveryRes message with all its services,
        including the mandatory ChargeService and optional value-added services
        like the installation of contract certificates.

        Currently no filter based on service scope is applied since its string
        value is not standardized in any way
        """
        auth_options: List[AuthEnum] = []

        if self.comm_session.ev_session_context.auth_options:
            logger.info("AuthOptions available in context. This is a resumed session.")
            # This is a resumed session.
            # Return the auth option that was previously selected.
            auth_options = self.comm_session.ev_session_context.auth_options
        elif self.comm_session.selected_auth_option:
            # In case the EVCC resumes a paused charging session, the SECC
            # must only offer the auth option the EVCC selected previously
            if self.comm_session.selected_auth_option == AuthEnum.EIM_V2:
                auth_options.append(AuthEnum.EIM_V2)
            else:
                auth_options.append(AuthEnum.PNC_V2)
        else:
            if self.comm_session.evse_controller.is_eim_authorized():
                auth_options.append(AuthEnum.EIM_V2)
            else:
                supported_auth_options = self.comm_session.config.supported_auth_options
                if AuthEnum.EIM in supported_auth_options:
                    auth_options.append(AuthEnum.EIM_V2)
                if AuthEnum.PNC in supported_auth_options and self.comm_session.is_tls:
                    auth_options.append(AuthEnum.PNC_V2)

        self.comm_session.offered_auth_options = auth_options

        energy_modes = (
            await self.comm_session.evse_controller.get_supported_energy_transfer_modes(
                Protocol.ISO_15118_2
            )
        )

        if self.comm_session.ev_session_context.charge_service:
            logger.info(
                "ChargeService available in context. This is a resumed session."
            )
            charge_service = self.comm_session.ev_session_context.charge_service
        else:
            charge_service = ChargeService(
                service_id=ServiceID.CHARGING,
                service_name=ServiceName.CHARGING,
                service_category=ServiceCategory.CHARGING,
                free_service=self.comm_session.config.free_charging_service,
                supported_energy_transfer_mode=EnergyTransferModeList(
                    energy_modes=energy_modes
                ),
            )
            self.comm_session.ev_session_context.charge_service = charge_service

        service_list: List[ServiceDetails] = []
        # Value-added services (VAS), like installation of contract certificates
        # and the Internet service, are only allowed with TLS-secured comm.
        if self.comm_session.is_tls:
            if self.comm_session.config.allow_cert_install_service and (
                category_filter is None
                or category_filter == ServiceCategory.CERTIFICATE
            ):
                cert_install_service = ServiceDetails(
                    service_id=2,
                    service_name=ServiceName.CERTIFICATE,
                    service_category=ServiceCategory.CERTIFICATE,
                    free_service=self.comm_session.config.free_cert_install_service,
                )

                service_list.append(cert_install_service)

            # Add more value-added services (VAS) here if need be

        # The optional service_list element of ServiceDiscoveryRes must only be set if
        # the list of offered services is not empty, otherwise it must be None to avoid
        # an EXI decoding error. The XSD definition does not allow an empty list
        # (otherwise it would also say: minOccurs="0"):
        # <xs:element name="Service" type="ServiceType" maxOccurs="8"/>
        offered_services = None
        if len(service_list) > 0:
            offered_services = ServiceList(services=service_list)

        service_discovery_res = ServiceDiscoveryRes(
            response_code=ResponseCode.OK,
            auth_option_list=AuthOptionList(auth_options=auth_options),
            charge_service=charge_service,
            service_list=offered_services,
        )

        self.comm_session.offered_services = service_list

        return service_discovery_res


class ServiceDetail(StateSECC):
    """
    The ISO 15118-2 state in which the SECC processes a ServiceDetailReq
    message from the EVCC.

    The EVCC may send one of the following requests in this state:
    1. ServiceDetailReq
    2. PaymentServiceSelectionReq

    The EVCC may send a ServiceDetailReq several times (for each value-added
    service that is offered in the service list if the ServiceDiscoveryRes).
    This means that we need to remain in this state until we know
    which is the following request from the EVCC and then transition to the
    appropriate state (or terminate if the incoming message doesn't fit any of
    the expected requests).

    As a result, the create_next_message() method might be called with
    next_state = None.
    """

    def __init__(self, comm_session: SECCCommunicationSession):
        super().__init__(comm_session, Timeouts.V2G_SECC_SEQUENCE_TIMEOUT)
        self.expecting_service_detail_req: bool = True

    async def process_message(
        self,
        message: Union[
            SupportedAppProtocolReq,
            SupportedAppProtocolRes,
            V2GMessageV2,
            V2GMessageV20,
            V2GMessageDINSPEC,
        ],
        message_exi: bytes = None,
    ):
        msg = self.check_msg_v2(
            message,
            [ServiceDetailReq, PaymentServiceSelectionReq],
            self.expecting_service_detail_req,
        )
        if not msg:
            return

        if msg.body.payment_service_selection_req:
            await PaymentServiceSelection(self.comm_session).process_message(
                message, message_exi
            )
            return

        service_detail_req: ServiceDetailReq = msg.body.service_detail_req

        is_found = False
        for service_details in self.comm_session.offered_services:
            if service_detail_req.service_id == service_details.service_id:
                is_found = True
                break

        if not is_found:
            # [V2G2-425] The SECC shall respond with a negative ResponseCode
            # 'FAILED_ServiceIDInvalid'
            # if the EVCC provided a not previously retrieved ServiceID in the
            # ServiceDetailsReq.
            error_service_detail_res = ServiceDetailRes(
                response_code=ResponseCode.FAILED_SERVICE_ID_INVALID,
                service_id=service_detail_req.service_id,
            )
            self.create_next_message(
                None,
                error_service_detail_res,
                Timeouts.V2G_SECC_SEQUENCE_TIMEOUT,
                Namespace.ISO_V2_MSG_DEF,
            )
            logger.error(f"Service ID is invalid for {message}")
            return

        parameter_set: List[ParameterSet] = []

        # Certificate installation service
        # We only offer installation of contract certificates, not updates
        if service_detail_req.service_id == ServiceID.CERTIFICATE:
            install_parameter = Parameter(name="Service", str_value="Installation")
            install_parameter_set = ParameterSet(
                parameter_set_id=1, parameters=[install_parameter]
            )
            parameter_set.append(install_parameter_set)

        # To offer an Internet service, add the service parameter set here
        if service_detail_req.service_id == ServiceID.INTERNET:
            # We don't offer the Internet service at the moment via
            # ServiceDiscoveryReq, so we don't need to bother about responding
            # to a ServiceDetailReq. We can add an Internet service at a later
            # point in time once we have an actual use case for that.
            pass

        service_detail_res = ServiceDetailRes(
            response_code=ResponseCode.OK,
            service_id=service_detail_req.service_id,
            service_parameter_list=ServiceParameterList(parameter_set=parameter_set),
        )

        self.create_next_message(
            None,
            service_detail_res,
            Timeouts.V2G_SECC_SEQUENCE_TIMEOUT,
            Namespace.ISO_V2_MSG_DEF,
        )

        self.expecting_service_detail_req = False


class PaymentServiceSelection(StateSECC):
    """
    The ISO 15118-2 state in which the SECC processes a
    PaymentServiceSelectionReq message from the EVCC.

    The EVCC may send one of the following requests in this state:
    1. a PaymentServiceSelectionReq
    2. a CertificateInstallationReq (not the update, as we don't offer this)
    3. a PaymentDetailsReq
    4. an AuthorizationReq

    Upon first initialisation of this state, we expect a
    PaymentServiceSelectionReq, but after that, the next possible request could
    be one of the other three options. So we remain in this state until we know
    which is the following request from the EVCC and then transition to the
    appropriate state (or terminate if the incoming message doesn't fit any of
    the expected requests).

    As a result, the create_next_message() method might be called with
    next_state = None.
    """

    def __init__(self, comm_session: SECCCommunicationSession):
        super().__init__(comm_session, Timeouts.V2G_SECC_SEQUENCE_TIMEOUT)
        self.expecting_service_selection_req: bool = True

    async def process_message(
        self,
        message: Union[
            SupportedAppProtocolReq,
            SupportedAppProtocolRes,
            V2GMessageV2,
            V2GMessageV20,
            V2GMessageDINSPEC,
        ],
        message_exi: bytes = None,
    ):
        msg = self.check_msg_v2(
            message,
            [
                PaymentServiceSelectionReq,
                CertificateInstallationReq,
                PaymentDetailsReq,
                AuthorizationReq,
            ],
            self.expecting_service_selection_req,
        )
        if not msg:
            return

        if msg.body.certificate_installation_req:
            await CertificateInstallation(self.comm_session).process_message(
                message, message_exi
            )
            return

        if msg.body.payment_details_req:
            await PaymentDetails(self.comm_session).process_message(
                message, message_exi
            )
            return

        if msg.body.authorization_req:
            await Authorization(self.comm_session).process_message(message, message_exi)
            return

        # passes_initial_check, ensures that one of the accepted messages
        # was received. Thus, if the above body messages do not check out,
        # means that we are in presence of a `PaymentServiceSelectionReq`
        # maessage
        service_selection_req: PaymentServiceSelectionReq = (
            msg.body.payment_service_selection_req
        )
        selected_service_list = service_selection_req.selected_service_list

        charge_service_selected: bool = False
        for service in selected_service_list.selected_service:
            if service.service_id == ServiceID.CHARGING:
                charge_service_selected = True
                continue
            if service.service_id not in [
                offered_service.service_id
                for offered_service in self.comm_session.offered_services
            ]:
                self.stop_state_machine(
                    f"Selected service with ID {service.service_id} "
                    f"was not offered",
                    message,
                    ResponseCode.FAILED_SERVICE_SELECTION_INVALID,
                )
                return

        if not charge_service_selected:
            self.stop_state_machine(
                "Charge service not selected",
                message,
                ResponseCode.FAILED_NO_CHARGE_SERVICE_SELECTED,
            )
            return

        if service_selection_req.selected_auth_option.value not in [
            auth_option.value for auth_option in self.comm_session.offered_auth_options
        ]:
            self.stop_state_machine(
                "Selected authorization method "
                f"{service_selection_req.selected_auth_option} "
                f"was not offered",
                message,
                ResponseCode.FAILED_PAYMENT_SELECTION_INVALID,
            )
            return

        logger.debug(
            "EVCC chose authorization option "
            f"{service_selection_req.selected_auth_option.value}"
        )
        self.comm_session.selected_auth_option = AuthEnum(
            service_selection_req.selected_auth_option.value
        )
        self.comm_session.ev_session_context.auth_options = [
            self.comm_session.selected_auth_option
        ]

        # For now, we don't really care much more about the selected
        # value-added services. If the EVCC wants to do contract certificate
        # installation, it can do so as the service is offered.

        service_selection_res = PaymentServiceSelectionRes(
            response_code=ResponseCode.OK
        )

        self.create_next_message(
            None,
            service_selection_res,
            Timeouts.V2G_SECC_SEQUENCE_TIMEOUT,
            Namespace.ISO_V2_MSG_DEF,
        )

        self.expecting_service_selection_req = False


class CertificateInstallation(StateSECC):
    """
    The ISO 15118-2 state in which the SECC processes a
    CertificateInstallationReq message from the EVCC.
    """

    def __init__(self, comm_session: SECCCommunicationSession):
        super().__init__(comm_session, Timeouts.V2G_SECC_SEQUENCE_TIMEOUT)

    async def process_message(
        self,
        message: Union[
            SupportedAppProtocolReq,
            SupportedAppProtocolRes,
            V2GMessageV2,
            V2GMessageV20,
            V2GMessageDINSPEC,
        ],
        message_exi: bytes = None,
    ):
        msg = self.check_msg_v2(message, [CertificateInstallationReq])
        if not msg:
            return

        if not self.validate_message_signature(msg):
            self.stop_state_machine(
                "Signature verification failed for " "CertificateInstallationReq",
                message,
                ResponseCode.FAILED_SIGNATURE_ERROR,
            )
            return

        # In a real world scenario we need to fetch the certificate from the backend.
        # We call get_15118_ev_certificate method, which would be a direct mapping
        # to the Get15118EVCertificateRequest
        # message from OCPP 2.0.1 for the installation case.
        # This accepts 2 arguments:
        # 1. The raw EXI CertificateInstallationReq message coming from the EV
        # in base64 encoded form.
        # 2. A string that specifies `15118SchemaVersion` which would be either of
        # "urn:iso:15118:2:2013:MsgDef" or "urn:iso:std:iso:15118:-20:CommonMessages"
        signature = None

        try:
            if self.comm_session.config.use_cpo_backend:
                logger.info("Using CPO backend to fetch CertificateInstallationRes")
                # CertificateInstallationReq must be base64 encoded before forwarding
                # to backend.
                # Call to b64encode returns byte[] - hence the .decode("utf-8")
                base64_certificate_install_req = base64.b64encode(message_exi).decode(
                    "utf-8"
                )

                # The response received below is EXI response in base64 encoded form.
                # Decoding to EXI happens later just before V2GTP packet is built.
                base64_certificate_installation_res = (
                    await self.comm_session.evse_controller.get_15118_ev_certificate(
                        base64_certificate_install_req, Namespace.ISO_V2_MSG_DEF
                    )
                )
                certificate_installation_res: Union[
                    CertificateInstallationRes, Base64
                ] = Base64(
                    message=base64_certificate_installation_res,
                    message_name=CertificateInstallationRes.__name__,
                    namespace=Namespace.ISO_V2_MSG_DEF,
                )
            else:
                (
                    certificate_installation_res,
                    signature,
                ) = self.generate_certificate_installation_res()

        except Exception as e:
            error = f"Error building CertificateInstallationRes: {e}"
            logger.error(error)
            self.stop_state_machine(
                error,
                message,
                ResponseCode.FAILED_NO_CERTIFICATE_AVAILABLE,
            )
            return

        self.create_next_message(
            PaymentDetails,
            certificate_installation_res,
            Timeouts.V2G_SECC_SEQUENCE_TIMEOUT,
            Namespace.ISO_V2_MSG_DEF,
            signature=signature,
        )

    def validate_message_signature(self, message: V2GMessageV2) -> bool:
        # For the CertificateInstallation, the min. the SECC can do is
        # to verify the message signature, using the OEM provisioning
        # certificate (public key) - this is available in the cert installation req.
        # The chain of signatures, from the signature in the
        # CertificateInstallationReq's header all the way to the
        # self-signed OEM/V2G root certificate, can be verified if the
        # OEM Sub-CA and OEM/V2G root CA certificate are available.

        cert_install_req: CertificateInstallationReq = (
            message.body.certificate_installation_req
        )

        sub_ca_certificates_oem = None
        root_ca_certificate_oem = None

        try:
            sub_ca_certificates_oem = [
                load_cert(CertPath.OEM_SUB_CA2_DER),
                load_cert(CertPath.OEM_SUB_CA1_DER),
            ]
            root_ca_certificate_oem = load_cert(CertPath.OEM_ROOT_DER)
        except (FileNotFoundError, IOError):
            pass

        return verify_signature(
            signature=message.header.signature,
            elements_to_sign=[
                (
                    cert_install_req.id,
                    EXI().to_exi(cert_install_req, Namespace.ISO_V2_MSG_DEF),
                )
            ],
            leaf_cert=cert_install_req.oem_provisioning_cert,
            sub_ca_certs=sub_ca_certificates_oem,
            root_ca_cert=root_ca_certificate_oem,
        )

    def generate_certificate_installation_res(
        self,
    ) -> Tuple[CertificateInstallationRes, Signature]:
        # Here we create the CertificateInstallationRes message ourselves as we
        # have access to all certificates and private keys needed.
        # This is however not the real production case.
        # Note: the Raw EXI encoded message that includes the Header and the Body of the
        # CertificateInstallationReq must be used.
        try:
            dh_pub_key, encrypted_priv_key_bytes = encrypt_priv_key(
                oem_prov_cert=load_cert(CertPath.OEM_LEAF_DER),
                priv_key_to_encrypt=load_priv_key(
                    KeyPath.CONTRACT_LEAF_PEM,
                    KeyEncoding.PEM,
                    KeyPasswordPath.CONTRACT_LEAF_KEY_PASSWORD,
                ),
            )
        except EncryptionError:
            raise EncryptionError(
                "EncryptionError while trying to encrypt the "
                "private key for the contract certificate"
            )
        except PrivateKeyReadError as exc:
            raise PrivateKeyReadError(
                f"Can't read private key to encrypt for "
                f"CertificateInstallationRes: {exc}"
            )

        # The elements that need to be part of the signature
        contract_cert_chain = CertificateChain(
            id="id1",
            certificate=load_cert(CertPath.CONTRACT_LEAF_DER),
            sub_certificates=SubCertificates(
                certificates=[
                    load_cert(CertPath.MO_SUB_CA2_DER),
                    load_cert(CertPath.MO_SUB_CA1_DER),
                ]
            ),
        )
        encrypted_priv_key = EncryptedPrivateKey(
            id="id2", value=encrypted_priv_key_bytes
        )
        dh_public_key = DHPublicKey(id="id3", value=dh_pub_key)
        emaid = EMAID(
            id="id4", value=get_cert_cn(load_cert(CertPath.CONTRACT_LEAF_DER))
        )
        cps_certificate_chain = CertificateChain(
            certificate=load_cert(CertPath.CPS_LEAF_DER),
            sub_certificates=SubCertificates(
                certificates=[
                    load_cert(CertPath.CPS_SUB_CA2_DER),
                    load_cert(CertPath.CPS_SUB_CA1_DER),
                ]
            ),
        )

        cert_install_res = CertificateInstallationRes(
            response_code=ResponseCode.OK,
            cps_cert_chain=cps_certificate_chain,
            contract_cert_chain=contract_cert_chain,
            encrypted_private_key=encrypted_priv_key,
            dh_public_key=dh_public_key,
            emaid=emaid,
        )

        try:
            # Elements to sign, containing its id and the exi encoded stream
            contract_cert_tuple = (
                cert_install_res.contract_cert_chain.id,
                EXI().to_exi(
                    cert_install_res.contract_cert_chain, Namespace.ISO_V2_MSG_DEF
                ),
            )
            encrypted_priv_key_tuple = (
                cert_install_res.encrypted_private_key.id,
                EXI().to_exi(
                    cert_install_res.encrypted_private_key, Namespace.ISO_V2_MSG_DEF
                ),
            )
            dh_public_key_tuple = (
                cert_install_res.dh_public_key.id,
                EXI().to_exi(cert_install_res.dh_public_key, Namespace.ISO_V2_MSG_DEF),
            )
            emaid_tuple = (
                cert_install_res.emaid.id,
                EXI().to_exi(cert_install_res.emaid, Namespace.ISO_V2_MSG_DEF),
            )

            elements_to_sign = [
                contract_cert_tuple,
                encrypted_priv_key_tuple,
                dh_public_key_tuple,
                emaid_tuple,
            ]
            # The private key to be used for the signature
            signature_key = load_priv_key(
                KeyPath.CPS_LEAF_PEM,
                KeyEncoding.PEM,
                KeyPasswordPath.CPS_LEAF_KEY_PASSWORD,
            )

            signature = create_signature(elements_to_sign, signature_key)

        except PrivateKeyReadError as exc:
            raise PrivateKeyReadError(
                "Can't read private key needed to create signature "
                f"for CertificateInstallationRes: {exc}",
                ResponseCode.FAILED,
            )

        return cert_install_res, signature


class PaymentDetails(StateSECC):
    """
    The ISO 15118-2 state in which the SECC processes a
    PaymentDetailsReq message from the EVCC.

    The PaymentDetailsReq contains the EV's contract certificate and sub-CA
    certificate(s) used to automatically authenticate and authorize for
    charging. The EMAID (E-Mobility Account Identifier) is stored in the
    Common Name (CN) field of the contract certificate's 'Subject' attribute
    and is used as a credential for authorization, digitally signed by the
    issuer of the contract certificate. The contract certificate is the leaf
    certificate in the PaymentDetailsReq's certificate chain.

    The SECC needs to verify the certificate chain (e.g. signature check and
    validity check of each certificate and store the certificate chain in the
    communication session, so it can later verify digitally signed messages
    (such as the AuthorizationReq) from the EVCC.

    In general, a CPO (charge point operator) can decide if they want the SECC
    to perform this verification and validity checks locally or if the SECC
    shall defer that task to the CPO backend.
    """

    def __init__(self, comm_session: SECCCommunicationSession):
        super().__init__(comm_session, Timeouts.V2G_SECC_SEQUENCE_TIMEOUT)

    def _mobility_operator_root_cert_path(self) -> Optional[str]:
        """Return the path to the MO root.  Included to be patched in tests."""
        return CertPath.MO_ROOT_DER

    async def process_message(
        self,
        message: Union[
            SupportedAppProtocolReq,
            SupportedAppProtocolRes,
            V2GMessageV2,
            V2GMessageV20,
            V2GMessageDINSPEC,
        ],
        message_exi: bytes = None,
    ):
        msg = self.check_msg_v2(message, [PaymentDetailsReq])
        if not msg:
            return

        payment_details_req: PaymentDetailsReq = msg.body.payment_details_req

        try:
            leaf_cert = payment_details_req.cert_chain.certificate
            sub_ca_certs = payment_details_req.cert_chain.sub_certificates.certificates

            # Logging MO certificate and chain details to help with debugging.
            log_certs_details([leaf_cert])
            log_certs_details(sub_ca_certs)
            # TODO There should be an OCPP setting that determines whether
            #      or not the charging station should verify (is in
            #      possession of MO or V2G Root certificates) or if it
            #      should rather forward the certificate chain to the CSMS
            # TODO Either an MO Root certificate or a V2G Root certificate
            #      could be used to verify, need to be flexible with regards
            #      to the PKI that is used.
            root_cert_path = self._mobility_operator_root_cert_path()
            try:
                if root_cert_path:
                    root_cert = load_cert(root_cert_path)
                    logger.info(f"Using MO root at {root_cert_path}")
                else:
                    root_cert = None
                    logger.info("No suitable MO root found.")
            except FileNotFoundError:
                logger.warning("MO Root Cert not available.")
                root_cert = None

            try:
                verify_certs(leaf_cert, sub_ca_certs, root_cert)
            except CertSignatureError:
                # This error means there was an error while validating the parent-child
                # relationship in the cert chain. This could also very well be
                # a limitation on the SECC that the root certificate present
                # doesn't match the chain passed through.
                # So set root_cert to None and pass the incoming chain to the backend
                # for further checks.
                logger.info(
                    "Local chain verification failed. "
                    "Passing verification to backend."
                )
                root_cert = None

            # Note that the eMAID format (14 or 15 characters) will be validated
            # by the definition of the eMAID type in
            # shared/messages/iso15118_2/datatypes.py
            self.comm_session.emaid = payment_details_req.emaid
            self.comm_session.contract_cert_chain = payment_details_req.cert_chain

            hash_data = get_certificate_hash_data(
                self.comm_session.contract_cert_chain, root_cert
            )
            pem_certificate_chain = build_pem_certificate_chain(
                self.comm_session.contract_cert_chain, root_cert
            )

            current_authorization_status = (
                await self.comm_session.evse_controller.is_authorized(
                    id_token=payment_details_req.emaid,
                    id_token_type=AuthorizationTokenType.EMAID,
                    certificate_chain=bytes(pem_certificate_chain, "utf-8"),
                    hash_data=hash_data,
                )
            )
            response_code: Optional[
                Union[ResponseCodeV2, ResponseCodeV20, ResponseCodeDINSPEC]
            ] = ResponseCode.OK
            if resp_status := current_authorization_status.certificate_response_status:
                # according to table 112 of ISO 15118-2, the Response code
                # for this message can only be one of the following:
                # OK, FAILED,
                # FAILED_SEQUENCE_ERROR, FAILED_SIGNATURE_ERROR,
                # FAILED_UNKNOWN_SESSION, FAILED_CHALLENGE_INVALID
                # FAILED_CERTIFICATE_EXPIRED, FAILED_CERTIFICATE_REVOKED,
                # FAILED_NO_CERTIFICATE_AVAILABLE
                response_code = (
                    resp_status
                    if resp_status
                    in [
                        ResponseCode.OK,
                        ResponseCode.FAILED,
                        ResponseCode.FAILED_SEQUENCE_ERROR,
                        ResponseCode.FAILED_SIGNATURE_ERROR,
                        ResponseCode.FAILED_UNKNOWN_SESSION,
                        ResponseCode.FAILED_CERTIFICATE_EXPIRED,
                        ResponseCode.FAILED_CERTIFICATE_REVOKED,
                        ResponseCode.FAILED_NO_CERTIFICATE_AVAILABLE,
                    ]
                    else ResponseCode.FAILED
                )

            if current_authorization_status.authorization_status in [
                AuthorizationStatus.ACCEPTED,
                AuthorizationStatus.ONGOING,
            ]:
                self.comm_session.gen_challenge = get_random_bytes(16)
                payment_details_res = PaymentDetailsRes(
                    response_code=response_code,
                    gen_challenge=self.comm_session.gen_challenge,
                    evse_timestamp=time.time(),
                )

                self.create_next_message(
                    Authorization,
                    payment_details_res,
                    Timeouts.V2G_SECC_SEQUENCE_TIMEOUT,
                    Namespace.ISO_V2_MSG_DEF,
                )
            else:
                self.stop_state_machine(
                    "Authorization was rejected",
                    message,
                    response_code,
                )

        except (
            CertSignatureError,
            CertNotYetValidError,
            CertExpiredError,
            CertRevokedError,
            CertAttributeError,
            CertChainLengthError,
        ) as exc:
            reason = ""
            if isinstance(exc, CertSignatureError):
                response_code = ResponseCode.FAILED_CERT_CHAIN_ERROR
                reason = (
                    f"CertSignatureError for {exc.subject}, "
                    f"tried to verify with issuer: "
                    f"{exc.issuer}. \n{exc.extra_info}"
                )
            elif isinstance(exc, CertChainLengthError):
                response_code = ResponseCode.FAILED_CERT_CHAIN_ERROR
                reason = (
                    f"CertChainLengthError, max "
                    f"{exc.allowed_num_sub_cas} sub-CAs allowed "
                    f"but {exc.num_sub_cas} sub-CAs provided"
                )
            elif isinstance(exc, CertExpiredError):
                response_code = ResponseCode.FAILED_CERTIFICATE_EXPIRED
                reason = f"CertExpiredError for {exc.subject}"
            elif isinstance(exc, CertNotYetValidError):
                response_code = ResponseCode.FAILED_CERTIFICATE_EXPIRED
                reason = f"[V2G2-824] (Certificate not yet valid.) CertExpiredError for {exc.subject}"  # noqa
            elif isinstance(exc, CertRevokedError):
                response_code = ResponseCode.FAILED_CERTIFICATE_REVOKED
                reason = f"CertRevokedError for {exc.subject}"
            else:
                # Unfortunately, for other certificate-related errors
                # ISO 15118-2 does not have specific enough failure codes
                response_code = ResponseCode.FAILED
                reason = f"{exc.__class__.__name__} for {exc.subject}"

            if reason:
                logger.error(reason)
            self.stop_state_machine(reason, message, response_code)
            return


class Authorization(StateSECC):
    """
    The ISO 15118-2 state in which the SECC processes an
    AuthorizationReq message from the EVCC.

    At this state, the application will assert if the authorization has been
    concluded by running the method `is_authorized` from the evcc_controller.
    If the method returns `Authorized`, then the authorization step is finished
    and the state machine can move on to the `ChargeParameterDiscovery` state,
    otherwise will stay in this state and answer to the EV with
    `EVSEProcessing=Ongoing`.
    """

    def __init__(self, comm_session: SECCCommunicationSession):
        super().__init__(comm_session, Timeouts.V2G_SECC_SEQUENCE_TIMEOUT)
        # According to requirement [V2G2-684], in case of PnC,
        # the first AuthorizationReq will contain the message
        # signature in the header, but if the EVSEProcessing result is Ongoing
        # then the upcoming requests won't contain the signature. Thus, we
        # only do the signature validation once
        self.signature_verified_once = False
        self.authorization_complete = False

    async def process_message(
        self,
        message: Union[
            SupportedAppProtocolReq,
            SupportedAppProtocolRes,
            V2GMessageV2,
            V2GMessageV20,
            V2GMessageDINSPEC,
        ],
        message_exi: bytes = None,
    ):
        msg = self.check_msg_v2(message, [AuthorizationReq])

        if not msg:
            return

        authorization_req: AuthorizationReq = msg.body.authorization_req

        if self.comm_session.selected_auth_option == AuthEnum.PNC_V2:
            if not self.comm_session.contract_cert_chain:
                self.stop_state_machine(
                    "No contract certificate chain available to "
                    "verify AuthorizationReq",
                    message,
                    ResponseCode.FAILED_SIGNATURE_ERROR,
                )
                return

            if not self.signature_verified_once:
                self.signature_verified_once = True

                # [V2G2-475] The message 'AuthorizationRes' shall contain
                # the ResponseCode 'FAILED_ChallengeInvalid' if the challenge
                # response contained in the AuthorizationReq message in attribute
                # GenChallenge is not valid versus the provided GenChallenge
                # in PaymentDetailsRes.
                if authorization_req.gen_challenge != self.comm_session.gen_challenge:
                    self.stop_state_machine(
                        "[V2G2-475] GenChallenge is not the same in PaymentDetailsRes",
                        message,
                        ResponseCode.FAILED_CHALLENGE_INVALID,
                    )
                    return

                if not verify_signature(
                    signature=msg.header.signature,
                    elements_to_sign=[
                        (
                            authorization_req.id,
                            EXI().to_exi(authorization_req, Namespace.ISO_V2_MSG_DEF),
                        )
                    ],
                    leaf_cert=self.comm_session.contract_cert_chain.certificate,
                ):
                    self.stop_state_machine(
                        "Unable to verify signature of AuthorizationReq",
                        message,
                        ResponseCode.FAILED_SIGNATURE_ERROR,
                    )
                    return

        auth_status: EVSEProcessing = EVSEProcessing.ONGOING
        next_state: Optional[Type["State"]] = Authorization
        # TODO: how should we obtain/hold the token for EIM?  Other cases?
        id_token = (
            self.comm_session.emaid
            if self.comm_session.selected_auth_option == AuthEnum.PNC_V2
            else None
        )
        # note that the certificate_chain and hashed_data are empty here
        # as they were already send previously in the PaymentDetails state

        response_code: Optional[
            Union[ResponseCodeV2, ResponseCodeV20, ResponseCodeDINSPEC]
        ] = ResponseCode.OK
        current_authorization_status = AuthorizationResponse(
            authorization_status=AuthorizationStatus.ONGOING
        )
        if not self.authorization_complete:
            current_authorization_status = (
                await self.comm_session.evse_controller.is_authorized(
                    id_token=id_token,
                    id_token_type=(
                        AuthorizationTokenType.EMAID
                        if self.comm_session.selected_auth_option == AuthEnum.PNC_V2
                        else AuthorizationTokenType.EXTERNAL
                    ),
                )
            )

            if resp_status := current_authorization_status.certificate_response_status:
                # according to table 112 of ISO 15118-2, the Response code
                # for this message can only be one of the following:
                # OK, FAILED,
                # FAILED_SEQUENCE_ERROR, FAILED_SIGNATURE_ERROR,
                # FAILED_UNKNOWN_SESSION or FAILED_CHALLENGE_INVALID

                response_code = (
                    resp_status
                    if resp_status
                    in [
                        ResponseCode.OK,
                        ResponseCode.FAILED,
                        ResponseCode.FAILED_SEQUENCE_ERROR,
                        ResponseCode.FAILED_SIGNATURE_ERROR,
                        ResponseCode.FAILED_UNKNOWN_SESSION,
                        ResponseCode.FAILED_CHALLENGE_INVALID,
                    ]
                    else ResponseCode.FAILED
                )

            if (
                current_authorization_status.authorization_status
                == AuthorizationStatus.ACCEPTED
            ):
                self.authorization_complete = True

        if (
            self.authorization_complete
            and self.comm_session.evse_controller.ready_to_charge()
        ):
            auth_status = EVSEProcessing.FINISHED
            next_state = ChargeParameterDiscovery

        elif (
            current_authorization_status.authorization_status
            == AuthorizationStatus.REJECTED
        ):
            self.stop_state_machine(
                "Authorization was rejected",
                message,
                response_code,
            )
            return
        else:
            # this means we fall into the ongoing case
            auth_status = EVSEProcessing.ONGOING
            next_state = None
            # According to requirement [V2G2-854]
            # If identification mode EIM has been selected by the
            # parameter SelectedPaymentOption equal to "External Payment"
            # in message ServicePaymentSelectReq and no positive EIM information
            # is available an SECC shall set the parameter EVSEProcessing to
            # „Ongoing_WaitingForCustomerInteraction“ in AuthorizationRes.
            if self.comm_session.selected_auth_option == AuthEnum.EIM_V2:
                auth_status = EVSEProcessing.ONGOING_WAITING_FOR_CUSTOMER

        authorization_res = AuthorizationRes(
            response_code=response_code, evse_processing=auth_status
        )

        self.create_next_message(
            next_state,
            authorization_res,
            Timeouts.V2G_SECC_SEQUENCE_TIMEOUT,
            Namespace.ISO_V2_MSG_DEF,
        )


class ChargeParameterDiscovery(StateSECC):
    """
    The ISO 15118-2 state in which the SECC processes an
    ChargeParameterDiscoveryReq message from the EVCC.

    The EVCC may send one of the following requests in this state:
    1. a ChargeParameterDiscoveryReq
    2. a PowerDeliveryReq (AC)
    3. a CableCheckreq (DC)

    Upon first initialisation of this state, we expect a
    ChargeParameterDiscoveryReq, but after that, the next possible request could
    be either another ChargeParameterDiscoveryReq (if EVSEProcessing=Ongoing in
    the ChargeParameterDiscoveryRes) or a PowerDeliveryReq. So we remain in this
    state until we know which is the following request from the EVCC and then
    transition to the appropriate state (or terminate if the incoming message
    doesn't fit any of the expected requests).

    As a result, the create_next_message() method might be called with
    next_state = None.
    """

    def __init__(self, comm_session: SECCCommunicationSession):
        super().__init__(comm_session, Timeouts.V2G_SECC_SEQUENCE_TIMEOUT)
        self.expecting_charge_parameter_discovery_req = True

    async def process_message(
        self,
        message: Union[
            SupportedAppProtocolReq,
            SupportedAppProtocolRes,
            V2GMessageV2,
            V2GMessageV20,
            V2GMessageDINSPEC,
        ],
        message_exi: bytes = None,
    ):
        msg = self.check_msg_v2(
            message,
            [ChargeParameterDiscoveryReq, PowerDeliveryReq, CableCheckReq],
            self.expecting_charge_parameter_discovery_req,
        )
        if not msg:
            return

        if msg.body.power_delivery_req:
            await PowerDelivery(self.comm_session).process_message(message, message_exi)
            return

        if msg.body.cable_check_req:
            await CableCheck(self.comm_session).process_message(message, message_exi)
            return

        charge_params_req: ChargeParameterDiscoveryReq = (
            msg.body.charge_parameter_discovery_req
        )

        if charge_params_req.requested_energy_mode not in (
            await self.comm_session.evse_controller.get_supported_energy_transfer_modes(
                Protocol.ISO_15118_2
            )
        ):  # noqa: E501
            self.stop_state_machine(
                f"{charge_params_req.requested_energy_mode} not "
                f"offered as energy transfer mode",
                message,
                ResponseCode.FAILED_WRONG_ENERGY_TRANSFER_MODE,
            )
            return

        evse_data_context = self.comm_session.evse_controller.evse_data_context
        ev_data_context = self.comm_session.evse_controller.ev_data_context

        self.comm_session.selected_energy_mode = charge_params_req.requested_energy_mode
        self.comm_session.selected_charging_type_is_ac = (
            self.comm_session.selected_energy_mode.value.startswith("AC")
        )

        max_schedule_entries: Optional[
            int
        ] = charge_params_req.max_entries_sa_schedule_tuple

        ac_evse_charge_params: Optional[ACEVSEChargeParameter] = None
        dc_evse_charge_params: Optional[DCEVSEChargeParameter] = None
        if charge_params_req.ac_ev_charge_parameter:
            ac_evse_charge_params = (
                await self.comm_session.evse_controller.get_ac_charge_params_v2()
            )
            evse_data_context.current_type = CurrentType.AC
            ev_data_context.update_ac_charge_parameters_v2(
                charge_params_req.ac_ev_charge_parameter
            )
        else:
            dc_evse_charge_params = (
                await self.comm_session.evse_controller.get_dc_charge_parameters_v2()
            )
            evse_data_context.current_type = CurrentType.DC
            ev_data_context.update_dc_charge_parameters(
                charge_params_req.dc_ev_charge_parameter
            )

        departure_time = (
            ev_data_context.departure_time if ev_data_context.departure_time else 0
        )
        sa_schedule_list = await self.comm_session.evse_controller.get_sa_schedule_list(
            ev_data_context,
            self.comm_session.config.free_charging_service,
            max_schedule_entries,
            departure_time,
        )

        sa_schedule_list_valid = self.validate_sa_schedule_list(
            sa_schedule_list, departure_time
        )

        if (
            sa_schedule_list_valid
            and self.comm_session.ev_session_context.sa_schedule_tuple_id
        ):
            filtered_list = list(
                filter(
                    lambda schedule_entry: schedule_entry.sa_schedule_tuple_id
                    == self.comm_session.ev_session_context.sa_schedule_tuple_id,
                    sa_schedule_list,
                )
            )
            if len(filtered_list) != 1:
                logger.warning(
                    f"Resumed session. Previously selected sa_schedule_list is"
                    f" not present {sa_schedule_list}"
                )
            else:
                logger.info(
                    f"Resumed session. SAScheduleTupleID "
                    f"{self.comm_session.ev_session_context.sa_schedule_tuple_id} "
                    f"present in context"
                )

        if not sa_schedule_list_valid:
            # V2G2-305 : It is still acceptable if the sum of the schedule entry
            # durations falls short of departure_time requested by the EVCC in
            # ChargeParameterDiscoveryReq - EVCC could still request a new schedule
            # when it is on the last entry of the selected schedule.
            logger.warning(
                f"validate_sa_schedule_list() failed. departure_time: {departure_time} "
                f" {sa_schedule_list}"
            )

        signature = None
        next_state: Type[State] = None
        if sa_schedule_list:
            self.comm_session.offered_schedules = sa_schedule_list
            if charge_params_req.ac_ev_charge_parameter:
                next_state = PowerDelivery
            else:
                next_state = CableCheck

            # If a SalesTariff is provided, then sign it
            # This signature should actually be provided by the mobility
            # operator (MO), but for testing purposes you can set it here
            # TODO We should probably have a test mode setting
            for schedule in sa_schedule_list:
                if schedule.sales_tariff:
                    try:
                        element_to_sign = (
                            schedule.sales_tariff.id,
                            EXI().to_exi(
                                schedule.sales_tariff, Namespace.ISO_V2_MSG_DEF
                            ),
                        )
                        signature_key = load_priv_key(
                            KeyPath.MO_SUB_CA2_PEM,
                            KeyEncoding.PEM,
                            KeyPasswordPath.MO_SUB_CA2_PASSWORD,
                        )
                        signature = create_signature([element_to_sign], signature_key)
                    except PrivateKeyReadError as exc:
                        logger.warning(
                            "Can't read private key to needed to create "
                            f"signature for SalesTariff: {exc}"
                        )
                        # If a SalesTariff isn't signed, that's not the end of the
                        # world, no reason to stop the charging process here
                break

            self.expecting_charge_parameter_discovery_req = False
        else:
            self.expecting_charge_parameter_discovery_req = True

        charge_params_res = ChargeParameterDiscoveryRes(
            response_code=ResponseCode.OK,
            evse_processing=EVSEProcessing.FINISHED
            if sa_schedule_list
            else EVSEProcessing.ONGOING,
            sa_schedule_list=SAScheduleList(schedule_tuples=sa_schedule_list),
            ac_charge_parameter=ac_evse_charge_params,
            dc_charge_parameter=dc_evse_charge_params,
        )

        self.create_next_message(
            next_state,
            charge_params_res,
            Timeouts.V2G_SECC_SEQUENCE_TIMEOUT,
            Namespace.ISO_V2_MSG_DEF,
            signature=signature,
        )

    def validate_sa_schedule_list(
        self, sa_schedules: List[SAScheduleTuple], departure_time: int
    ) -> bool:
        # V2G2-303 - The total duration covered by schedule_entries under
        # p_max_schedule must be equal to the duration_time provided by the EVCC
        # V2G2-304 - If no duration was provided, then the total duration covered
        # must be greater than or equal to 24 hours
        # V2G2-305 - In case, the total duration covered falls short of the duration
        # requested, it is up to the EVCC to request a new schedule via
        # ChargeParameterDiscoveryReq when the last pmax_schedule/sales tariff entry
        # becomes active.
        # In this method - if V2G2-305 is violated the method would return false
        # (but would tolerate if the total duration goes beyond the departure_time)
        valid = True
        duration_24_hours_in_seconds = 86400
        for schedule_tuples in sa_schedules:
            schedule_duration = 0

            p_max_sched = schedule_tuples.p_max_schedule
            if p_max_sched.schedule_entries is not None:
                first_entry_start_time = p_max_sched.schedule_entries[
                    0
                ].time_interval.start
                last_entry_start_time = p_max_sched.schedule_entries[
                    -1
                ].time_interval.start
                last_entry_schedule_duration = p_max_sched.schedule_entries[
                    -1
                ].time_interval.duration
                schedule_duration = (
                    last_entry_start_time - first_entry_start_time
                ) + last_entry_schedule_duration

            # If departure time is not provided, schedule duration must be at least
            # 24 hours
            if departure_time == 0 and schedule_duration < duration_24_hours_in_seconds:
                logger.warning(
                    f"departure_time is not set. schedule duration {schedule_duration}"
                )
                logger.warning(f"Schedule tuples {schedule_tuples}")
                valid = False
                break

            # Not setting this check as equality check as it is possible that the time
            # could be off by few seconds. Also considering V2G2-305, it would suffice
            # if departure_time_total is at least the same as departure_time
            # It is still possible to have a sa_schedule list that doesn't cover
            # the entire duration (V2G2-305). In this case, it is up to the EVCC to
            # request a new schedule via renegotiation while on the last entry in the
            # schedule/sales tariff entry
            elif departure_time != 0 and departure_time < schedule_duration:
                valid = False
                break
        return valid


class PowerDelivery(StateSECC):
    """
    The ISO 15118-2 state in which the SECC processes an
    PowerDeliveryReq message from the EVCC.

    The EVCC may send one of the following requests in this state:
    1. a PowerDeliveryReq
    2. a ChargeParameterDiscoveryReq
    3. a ChargingStatusReq (AC-Message)
    4. a SessionStopReq
    5. a CurrentDemandReq (DC-Message)
    6. a WeldingDetectionReq (DC-Message)

    Upon first initialisation of this state, we expect a
    PowerDeliveryReq, but after that, the next possible request could
    be either
    - a ChargeParameterDiscoveryReq (if the SECC requests a
    renegotiation of the charging profile),
    - a ChargingStatusReq in case of AC-Charging and if the PowerDeliveryReq's
    ChargeProgress field is set to 'Start',
    - a CurrentDemandReq in case of DC-Charging and if the PowerdeliveryReq's
    ChargeProgress field is set to 'Start',
    - or a SessionStopReq in case of AC-Charging and if the PowerDeliveryReq's
    ChargeProgress field is set to 'Stop'.
    - In case of DC-Charging after a PowerDeliverReq's ChargeProgress field
    is set to 'Stop', the EV can send a WeldingDetectionReq or a SesstionStopReq

    So when a PowerDeliveryReq is received, we know the next state.
    Except when stopping DC-Charging

    As a result, the create_next_message() method might be called with
    next_state = None.
    """

    def __init__(self, comm_session: SECCCommunicationSession):
        super().__init__(comm_session, Timeouts.V2G_SECC_SEQUENCE_TIMEOUT)
        self.expecting_power_delivery_req = True

    async def process_message(
        self,
        message: Union[
            SupportedAppProtocolReq,
            SupportedAppProtocolRes,
            V2GMessageV2,
            V2GMessageV20,
            V2GMessageDINSPEC,
        ],
        message_exi: bytes = None,
    ):
        msg = self.check_msg_v2(
            message,
            [
                PowerDeliveryReq,
                SessionStopReq,
                WeldingDetectionReq,
            ],
            self.expecting_power_delivery_req,
        )
        if not msg:
            return

        if msg.body.session_stop_req:
            await SessionStop(self.comm_session).process_message(message, message_exi)
            return

        if msg.body.welding_detection_req:
            await WeldingDetection(self.comm_session).process_message(
                message, message_exi
            )
            return

        power_delivery_req: PowerDeliveryReq = msg.body.power_delivery_req

        if power_delivery_req.sa_schedule_tuple_id not in [
            schedule.sa_schedule_tuple_id
            for schedule in self.comm_session.offered_schedules
        ]:
            self.stop_state_machine(
                f"{power_delivery_req.sa_schedule_tuple_id} "
                "does not match any offered tariff IDs",
                message,
                ResponseCode.FAILED_TARIFF_SELECTION_INVALID,
            )
            return

        if power_delivery_req.dc_ev_power_delivery_parameter:
            self.comm_session.evse_controller.ev_data_context.present_soc = (
                power_delivery_req.dc_ev_power_delivery_parameter.dc_ev_status.ev_ress_soc  # noqa
            )

        # TODO: Investigate this and reassess
        # if (
        #     power_delivery_req.charge_progress == ChargeProgress.START
        #     and not power_delivery_req.charging_profile
        # ):
        #     # Note Lukas Lombriser: I am not sure if I am correct:
        #     # But there is hardly no EV that sends a profile (DC-Charging)
        #     # According Table 40 and Table 104, ChargingProfile is optional
        #
        #     # Although the requirements don't make this 100% clear, it is
        #     # the intention of ISO 15118-2 for the EVCC to always send a
        #     # charging profile if ChargeProgress is set to 'Start'
        #     self.stop_state_machine(
        #         "No charge profile provided although "
        #         "ChargeProgress was set to 'Start'",
        #         message,
        #         ResponseCode.FAILED_CHARGING_PROFILE_INVALID,
        #     )
        #     return

        # [V2G2-225] The SECC shall send the negative ResponseCode
        # FAILED_ChargingProfileInvalid in
        # the PowerDelivery response message if the EVCC sends a ChargingProfile which
        # is not adhering to the PMax values of all PMaxScheduleEntry elements according
        # to the chosen SAScheduleTuple element in the last ChargeParameterDiscoveryRes
        # message sent by the SECC.
        if power_delivery_req.charging_profile:
            if not self._is_charging_profile_valid(power_delivery_req):
                self.stop_state_machine(
                    "[V2G2-225] ChargingProfile is not adhering to the Pmax values in "
                    "ChargeParameterDiscoveryRes",
                    message,
                    ResponseCode.FAILED_CHARGING_PROFILE_INVALID,
                )
                return

        logger.debug(f"ChargeProgress set to {power_delivery_req.charge_progress}")

        next_state: Type[State] = None
        if power_delivery_req.charge_progress == ChargeProgress.START:
            # According to section 8.7.4 in ISO 15118-2, the EV enters into HLC-C
            # (High Level Controlled Charging) once PowerDeliveryRes(ResponseCode=OK)
            # is sent with a ChargeProgress=Start
            # Updates the upper layer with the info if the EV is under HLC-C
            await self.comm_session.evse_controller.set_hlc_charging(True)
            # [V2G2-847] - The EV shall signal CP State C or D no later than 250ms
            # after sending the first PowerDeliveryReq with ChargeProgress equals
            # "Start" within V2G Communication SessionPowerDeliveryReq.

            # [V2G2-860] - If no error is detected, the SECC shall close the Contactor
            # no later than 3s after measuring CP State C or D.
            # Before closing the contactor, we need to check to
            # ensure the CP is in state C or D

            if not await self.wait_for_state_c_or_d():
                logger.warning(
                    "C2/D2 CP state not detected after 250ms in PowerDelivery"
                )

            if not await self.comm_session.evse_controller.is_contactor_closed():
                self.stop_state_machine(
                    "[V2G2-860] Contactor didn't close within the allotted 3 seconds.",
                    message,
                    ResponseCode.FAILED_CONTACTOR_ERROR,
                )
                return

            if self.comm_session.selected_charging_type_is_ac:
                next_state = ChargingStatus
            else:
                next_state = CurrentDemand
            self.comm_session.selected_schedule = (
                power_delivery_req.sa_schedule_tuple_id
            )
            self.comm_session.charge_progress_started = True
        elif power_delivery_req.charge_progress == ChargeProgress.STOP:
            next_state = None
            if self.comm_session.selected_charging_type_is_ac:
                next_state = SessionStop

            # According to section 8.7.4 in ISO 15118-2, the EV is out of the HLC-C
            # (High Level Controlled Charging) once PowerDeliveryRes(ResponseCode=OK)
            # is sent with a ChargeProgress=Stop
            # This needs to be called before any attempt to stop the charger/open the
            # contactor as for every effect, the session will be stopped.
            await self.comm_session.evse_controller.set_hlc_charging(False)

            # 1st a controlled stop is performed (specially important for DC charging)
            # later on we may also need here some feedback on stopping the charger
            await self.comm_session.evse_controller.stop_charger()
            # 2nd once the energy transfer is properly interrupted,
            # the contactor(s) may open

            if not await self.comm_session.evse_controller.is_contactor_opened():
                self.stop_state_machine(
                    "Contactor didnt open",
                    message,
                    ResponseCode.FAILED_CONTACTOR_ERROR,
                )
                return

        else:
            # ChargeProgress only has three enum values: Start, Stop, and
            # Renegotiate. So this is the renegotiation case.
            if self.comm_session.charge_progress_started:
                next_state = ChargeParameterDiscovery
            else:
                # TODO Need to check if we really need to terminate the
                #      session here or not
                self.stop_state_machine(
                    "EVCC wants to renegotiate, but charge "
                    "progress has not yet started",
                    message,
                    ResponseCode.FAILED,
                )
                return

        ac_evse_status: Optional[ACEVSEStatus] = None
        dc_evse_status: Optional[DCEVSEStatus] = None
        evse_controller = self.comm_session.evse_controller
        if self.comm_session.selected_charging_type_is_ac:
            ac_evse_status = await evse_controller.get_ac_evse_status()

        else:
            dc_evse_status = await evse_controller.get_dc_evse_status()

        power_delivery_res = PowerDeliveryRes(
            response_code=ResponseCode.OK,
            ac_evse_status=ac_evse_status,
            dc_evse_status=dc_evse_status,
        )

        self.create_next_message(
            next_state,
            power_delivery_res,
            Timeouts.V2G_SECC_SEQUENCE_TIMEOUT,
            Namespace.ISO_V2_MSG_DEF,
        )

        self.expecting_power_delivery_req = False

    async def wait_for_state_c_or_d(self) -> bool:
        # [V2G2 - 847] The EV shall signal CP State C or D no later than 250ms
        # after sending the first PowerDeliveryReq with ChargeProgress equals
        # "Start" within V2G Communication SessionPowerDeliveryReq.
        STATE_C_TIMEOUT = 0.25

        async def check_state():
            while await self.comm_session.evse_controller.get_cp_state() not in [
                CpState.C2,
                CpState.D2,
            ]:
                await asyncio.sleep(0.05)
            logger.debug(
                f"State is " f"{await self.comm_session.evse_controller.get_cp_state()}"
            )
            return True

        try:
            return await asyncio.wait_for(
                check_state(),
                timeout=STATE_C_TIMEOUT,
            )
        except asyncio.TimeoutError:
            # try one more time to get the latest state
            return await self.comm_session.evse_controller.get_cp_state() in [
                CpState.C2,
                CpState.D2,
            ]

    def _is_charging_profile_valid(self, power_delivery_req: PowerDeliveryReq) -> bool:
        for schedule in self.comm_session.offered_schedules:
            if schedule.sa_schedule_tuple_id == power_delivery_req.sa_schedule_tuple_id:
                schedule_entries = schedule.p_max_schedule.schedule_entries
                # schedule_entries shall look like [PMaxScheduleEntry_0,
                # PMaxScheduleEntry_1, ...]. The enumerate will pair an index with
                # each list entry: (0, PMaxScheduleEntry_0), (1,
                # PMaxScheduleEntry_1), ...
                ev_profile = power_delivery_req.charging_profile
                ev_profile_entries = ev_profile.profile_entries
                cached_start_idx_ev: int = 0
                last_ev_running_idx: int = 0

                for idx, sa_profile_entry in enumerate(schedule_entries):
                    sa_profile_entry_start = sa_profile_entry.time_interval.start

                    sa_entry_pmax = (
                        sa_profile_entry.p_max.value
                        * 10**sa_profile_entry.p_max.multiplier
                    )

                    try:
                        # By getting the next entry/slot, we can know when
                        # the current entry ends
                        next_sa_profile_entry = schedule_entries[idx + 1]
                        sa_profile_entry_end = next_sa_profile_entry.time_interval.start

                    except IndexError:
                        # As the index is out of rage, it signals this is
                        # the final entry of the sa profile. The last entry
                        # must have a duration field, so we can calculate
                        # the end of the period summing the relative start
                        # of the entry with the duration of it
                        sa_profile_entry_end = (
                            sa_profile_entry_start
                            + sa_profile_entry.time_interval.duration
                        )
                    # The cached index and last ev running index are helpers that
                    # allow the for loop to start in the ev profile entry belonging
                    # to the start range of the SA entry. This avoids looping all
                    # over the ev profiles again for each SA entry schedule.
                    # For example, if the SA time schedule is
                    # [0; 1000[ [1000; 2000[ [2000; 3000[
                    # And the EV profile time schedule is
                    # [0, 100[ [100, 400[ [400; 1000[ [1000, inf+[
                    # The first three entries of the ev profile belong
                    # to the time range [0; 1000[ of the SA schedule and
                    # if the EV power, for those three entries
                    # does not surpass the limit imposed by the SA schedule
                    # during that time, then for the next loop iteration,
                    # we dont need to go test those EV time entries again,
                    # as they dont belong to the [1000; 2000[ SA time schedule slot.
                    cached_start_idx_ev += last_ev_running_idx
                    last_ev_running_idx = 0
                    # fmt: off
                    for (ev_profile_idx, ev_profile_entry) in enumerate(
                        ev_profile_entries[cached_start_idx_ev:]
                    ):
                        _is_last_ev_profile = (
                            ev_profile_entry.start == ev_profile_entries[-1].start
                        )

                        if (ev_profile_entry.start < sa_profile_entry_end or _is_last_ev_profile ): # noqa
                            ev_entry_pmax = (ev_profile_entry.max_power.value * 10 ** ev_profile_entry.max_power.multiplier)  # noqa
                            if ev_entry_pmax > sa_entry_pmax:
                                logger.error(
                                    f"EV Profile start {ev_profile_entry.start}s"
                                    f"is out of power range: "
                                    f"EV Max {ev_entry_pmax} W > EVSE Max "
                                    f"{sa_entry_pmax} W \n"
                                )
                                return False

                            if not _is_last_ev_profile:
                                ev_profile_entry_end = ev_profile_entries[
                                    ev_profile_idx + 1
                                ].start
                                if ev_profile_entry_end <= sa_profile_entry_end:
                                    last_ev_running_idx = ev_profile_idx + 1
                            else:
                                logger.debug(
                                    f"EV last Profile start "
                                    f"{ev_profile_entry.start}s is "
                                    f"within time range [{sa_profile_entry_start}; "
                                    f"{sa_profile_entry_end}[ and power range: "
                                    f"EV Max {ev_entry_pmax} W <= EVSE Max "
                                    f"{sa_entry_pmax} W \n"
                                )
                        else:
                            break
                    # fmt: on
        return True


class MeteringReceipt(StateSECC):
    """
    The ISO 15118-2 state in which the SECC processes a
    MeteringReceiptReq message from the EVCC.

    The EVCC may send one of the following requests in this state:
    1. a MeteringReceiptReq
    2. a ChargingStatusReq
    3. a CurrentDemandReq
    4. a PowerDeliveryReq

    Upon first initialisation of this state, we expect a MeteringReceiptReq, but
    after that, the next possible request could be either a PowerDeliveryReq,
    ChargingStatusReq, or a CurrentDemandReq. So we remain in this
    state until we know which is the following request from the EVCC and then
    transition to the appropriate state (or terminate if the incoming message
    doesn't fit any of the expected requests).

    As a result, the create_next_message() method will be called with
    next_state = None.
    """

    def __init__(self, comm_session: SECCCommunicationSession):
        super().__init__(comm_session, Timeouts.V2G_SECC_SEQUENCE_TIMEOUT)
        self.expecting_metering_receipt_req = True

    async def process_message(
        self,
        message: Union[
            SupportedAppProtocolReq,
            SupportedAppProtocolRes,
            V2GMessageV2,
            V2GMessageV20,
            V2GMessageDINSPEC,
        ],
        message_exi: bytes = None,
    ):
        msg = self.check_msg_v2(
            message,
            [MeteringReceiptReq, ChargingStatusReq, CurrentDemandReq, PowerDeliveryReq],
            self.expecting_metering_receipt_req,
        )
        if not msg:
            return

        if msg.body.power_delivery_req:
            await PowerDelivery(self.comm_session).process_message(message, message_exi)
            return

        if msg.body.charging_status_req:
            await ChargingStatus(self.comm_session).process_message(
                message, message_exi
            )
            return

        if msg.body.current_demand_req:
            await CurrentDemand(self.comm_session).process_message(message, message_exi)
            return

        metering_receipt_req: MeteringReceiptReq = msg.body.metering_receipt_req

        if not self.comm_session.contract_cert_chain:
            stop_reason = (
                "No contract certificate chain available to verify "
                "signature of MeteringReceiptReq"
            )
        elif not verify_signature(
            msg.header.signature,
            [
                (
                    metering_receipt_req.id,
                    EXI().to_exi(metering_receipt_req, Namespace.ISO_V2_MSG_DEF),
                )
            ],
            self.comm_session.contract_cert_chain.certificate,
        ):
            stop_reason = "Unable to verify signature of MeteringReceiptReq"
        elif not metering_receipt_req.meter_info.meter_reading or (
            self.comm_session.sent_meter_info
            and self.comm_session.sent_meter_info.meter_reading
            and metering_receipt_req.meter_info.meter_reading
            != self.comm_session.sent_meter_info.meter_reading
        ):
            stop_reason = (
                "EVCC's meter info is not a copy of the SECC's meter info "
                "sent in CharginStatusRes/CurrentDemandRes"
            )
        else:
            stop_reason = None

        if stop_reason:
            self.stop_state_machine(
                stop_reason, message, ResponseCode.FAILED_METERING_SIGNATURE_NOT_VALID
            )
            return

        evse_controller = self.comm_session.evse_controller
        if (
            self.comm_session.selected_energy_mode
            and self.comm_session.selected_charging_type_is_ac
        ):
            metering_receipt_res = MeteringReceiptRes(
                response_code=ResponseCode.OK,
                ac_evse_status=await evse_controller.get_ac_evse_status(),
            )
        else:
            metering_receipt_res = MeteringReceiptRes(
                response_code=ResponseCode.OK,
                dc_evse_status=await evse_controller.get_dc_evse_status(),
            )

        self.create_next_message(
            None,
            metering_receipt_res,
            Timeouts.V2G_SECC_SEQUENCE_TIMEOUT,
            Namespace.ISO_V2_MSG_DEF,
        )

        self.expecting_metering_receipt_req = False


class SessionStop(StateSECC):
    """
    The ISO 15118-2 state in which the SECC processes an
    SessionStopReq message from the EVCC.
    """

    def __init__(self, comm_session: SECCCommunicationSession):
        super().__init__(comm_session, Timeouts.V2G_SECC_SEQUENCE_TIMEOUT)

    async def process_message(
        self,
        message: Union[
            SupportedAppProtocolReq,
            SupportedAppProtocolRes,
            V2GMessageV2,
            V2GMessageV20,
            V2GMessageDINSPEC,
        ],
        message_exi: bytes = None,
    ):
        msg = self.check_msg_v2(message, [SessionStopReq])
        if not msg:
            return
        next_state: Type[State] = None
        if msg.body.session_stop_req.charging_session == ChargingSession.PAUSE:
            next_state = Pause
            session_stop_state = SessionStopAction.PAUSE
        else:
            next_state = Terminate
            session_stop_state = SessionStopAction.TERMINATE
            # EVSessionContext stores information for resuming a paused session.
            # As Terminate is requested, clear context information.
            self.comm_session.ev_session_context = None

        self.comm_session.stop_reason = StopNotification(
            True,
            f"EV requested to {session_stop_state.value} the communication session",
            self.comm_session.writer.get_extra_info("peername"),
            session_stop_state,
        )
        self.create_next_message(
            next_state,
            SessionStopRes(response_code=ResponseCode.OK),
            Timeouts.V2G_SECC_SEQUENCE_TIMEOUT,
            Namespace.ISO_V2_MSG_DEF,
        )


# ============================================================================
# |                     AC SECC STATES - ISO 15118-2                         |
# ============================================================================


class ChargingStatus(StateSECC):
    """
    The ISO 15118-2 state in which the SECC processes an
    ChargingStatusReq message from the EVCC.

    The EVCC may send one of the following requests in this state:
    1. a ChargingStatusReq
    2. a PowerDeliveryReq
    3. a MeteringReceiptReq

    Upon first initialisation of this state, we expect a
    ChargingStatusReq, but after that, the next possible request could
    be either another ChargingStatusReq (ongoing energy flow), or a
    PowerDeliveryReq (to either renegotiate the charging profile or to stop the
    power flow), or a MeteringReceiptReq (to exchange metering information).

    So we remain in this state until we know which is the following request from
    the EVCC and then transition to the appropriate state (or terminate if the
    incoming message doesn't fit any of the expected requests).

    As a result, the create_next_message() method might be called with
    next_state = None.
    """

    def __init__(self, comm_session: SECCCommunicationSession):
        super().__init__(comm_session, Timeouts.V2G_SECC_SEQUENCE_TIMEOUT)
        self.expecting_charging_status_req = True

    async def process_message(
        self,
        message: Union[
            SupportedAppProtocolReq,
            SupportedAppProtocolRes,
            V2GMessageV2,
            V2GMessageV20,
            V2GMessageDINSPEC,
        ],
        message_exi: bytes = None,
    ):
        msg = self.check_msg_v2(
            message,
            [ChargingStatusReq, PowerDeliveryReq, MeteringReceiptReq],
            self.expecting_charging_status_req,
        )
        if not msg:
            return

        if msg.body.power_delivery_req:
            await PowerDelivery(self.comm_session).process_message(message, message_exi)
            return

        if msg.body.metering_receipt_req:
            await MeteringReceipt(self.comm_session).process_message(
                message, message_exi
            )
            return

        # We don't care about signed meter values from the EVCC, but if you
        # do, then set receipt_required to True and set the field meter_info
        evse_controller = self.comm_session.evse_controller
        charging_status_res = ChargingStatusRes(
            response_code=ResponseCode.OK,
            evse_id=await evse_controller.get_evse_id(Protocol.ISO_15118_2),
            sa_schedule_tuple_id=self.comm_session.selected_schedule,
            ac_evse_status=await evse_controller.get_ac_evse_status(),
            evse_max_current=await evse_controller.get_evse_max_current_limit(),
            # TODO Could maybe request an OCPP setting that determines
            #      whether or not a receipt is required and when
            #      (probably only makes sense at the beginning and end of
            #      a charging session). If true, set MeterInfo.
            # meter_info=await self.comm_session.evse_controller.get_meter_info_v2(),
            receipt_required=False,
        )

        if charging_status_res.meter_info:
            self.comm_session.sent_meter_info = charging_status_res.meter_info

        # TODO Check in which case we would set EVSEMaxCurrent and how to
        #      request it via MQTT. Is optional, so let's leave it out for
        #      now.

        # TODO Check if a renegotiation is wanted (would be set in the field
        #      ac_evse_status). Let's leave that out for now.

        # Next request could be another ChargingStatusReq or a
        # PowerDeliveryReq, so we remain in this state for now
        next_state: Optional[Type[State]] = None
        if charging_status_res.receipt_required:
            # But if we set receipt_required to True, we expect a
            # MeteringReceiptReq
            next_state = MeteringReceipt

        self.create_next_message(
            next_state,
            charging_status_res,
            Timeouts.V2G_SECC_SEQUENCE_TIMEOUT,
            Namespace.ISO_V2_MSG_DEF,
        )

        self.expecting_charging_status_req = False


# ============================================================================
# |                     DC SECC STATES - ISO 15118-2                         |
# ============================================================================


class CableCheck(StateSECC):
    """
    The ISO 15118-2 state in which the SECC processes an
    CableCheckReq message from the EVCC.
    """

    def __init__(self, comm_session: SECCCommunicationSession):
        super().__init__(comm_session, Timeouts.V2G_SECC_SEQUENCE_TIMEOUT)
        self.cable_check_req_was_received = False

    async def process_message(
        self,
        message: Union[
            SupportedAppProtocolReq,
            SupportedAppProtocolRes,
            V2GMessageV2,
            V2GMessageV20,
            V2GMessageDINSPEC,
        ],
        message_exi: bytes = None,
    ):
        msg = self.check_msg_v2(message, [CableCheckReq])
        if not msg:
            return

        cable_check_req: CableCheckReq = msg.body.cable_check_req
        if cable_check_req.dc_ev_status.ev_error_code != DCEVErrorCode.NO_ERROR:
            self.stop_state_machine(
                f"{cable_check_req.dc_ev_status} "
                "has Error"
                f"{cable_check_req.dc_ev_status}",
                message,
                ResponseCode.FAILED,
            )
            return

        if not self.cable_check_req_was_received:
            # First CableCheckReq received. Start cable check.
            await self.comm_session.evse_controller.start_cable_check()
<<<<<<< HEAD
            # Requirement in 6.4.3.106 of the IEC 61851-23
            # Any relays in the DC output circuit of the DC station shall
            # be closed during the insulation test
            if not await self.comm_session.evse_controller.is_contactor_closed():
                self.stop_state_machine(
                    "Contactor didnt close for Cable Check",
                    message,
                    ResponseCode.FAILED,
                )
                return

=======
>>>>>>> e661df84
            self.cable_check_req_was_received = True

        self.comm_session.evse_controller.ev_data_context.present_soc = (
            cable_check_req.dc_ev_status.ev_ress_soc
        )

        isolation_level = (
            await self.comm_session.evse_controller.get_cable_check_status()
        )  # noqa

        evse_processing = EVSEProcessing.ONGOING
        next_state = None
        if isolation_level in [
            IsolationLevel.VALID,
            IsolationLevel.WARNING,
        ]:
            # Requirement in 6.4.3.106 of the IEC 61851-23
            # Any relays in the DC output circuit of the DC station shall
            # be closed during the insulation test
            if not await self.comm_session.evse_controller.is_contactor_closed():
                self.stop_state_machine(
                    "Contactor didnt close for Cable Check",
                    message,
                    ResponseCode.FAILED,
                )
                return

            if isolation_level == IsolationLevel.WARNING:
                logger.warning(
                    "Isolation resistance measured by EVSE is in Warning-Range"
                )
            evse_processing = EVSEProcessing.FINISHED
            next_state = PreCharge
        elif isolation_level in [
            IsolationLevel.FAULT,
            IsolationLevel.NO_IMD,
        ]:
            self.stop_state_machine(
                f"Isolation Failure: {isolation_level}",
                message,
                ResponseCode.FAILED,
            )
            return

        cable_check_res = CableCheckRes(
            response_code=ResponseCode.OK,
            dc_evse_status=await self.comm_session.evse_controller.get_dc_evse_status(),
            evse_processing=evse_processing,
        )

        self.create_next_message(
            next_state,
            cable_check_res,
            Timeouts.V2G_SECC_SEQUENCE_TIMEOUT,
            Namespace.ISO_V2_MSG_DEF,
        )


class PreCharge(StateSECC):
    """
    The ISO 15118-2 state in which the SECC processes an
    PreChargeReq message from the EVCC.
    In this state the EVSE adapts the DC output voltage to the
    requested voltage from the EV.
    The difference between these voltages must be smaller than 20V (according 61851-23).
    The EV sends a PowerDeliveryReq as soon as the precharge process has finished.
    """

    def __init__(self, comm_session: SECCCommunicationSession):
        super().__init__(comm_session, Timeouts.V2G_SECC_SEQUENCE_TIMEOUT)
        self.expecting_precharge_req = True

    async def process_message(
        self,
        message: Union[
            SupportedAppProtocolReq,
            SupportedAppProtocolRes,
            V2GMessageV2,
            V2GMessageV20,
            V2GMessageDINSPEC,
        ],
        message_exi: bytes = None,
    ):
        msg = self.check_msg_v2(
            message,
            [PreChargeReq, PowerDeliveryReq],
            self.expecting_precharge_req,
        )
        if not msg:
            return

        if msg.body.power_delivery_req:
            await PowerDelivery(self.comm_session).process_message(message, message_exi)
            return

        precharge_req: PreChargeReq = msg.body.pre_charge_req

        if precharge_req.dc_ev_status.ev_error_code != DCEVErrorCode.NO_ERROR:
            self.stop_state_machine(
                f"{precharge_req.dc_ev_status} "
                "has Error"
                f"{precharge_req.dc_ev_status}",
                message,
                ResponseCode.FAILED,
            )
            return
        ev_data_context = self.comm_session.evse_controller.ev_data_context
        ev_data_context.update_pre_charge_parameters(precharge_req)
        # for the PreCharge phase, the requested current must be < 2 A
        # (maximum inrush current according to CC.5.2 in IEC61851 -23)
        present_current = (
            await self.comm_session.evse_controller.get_evse_present_current(
                Protocol.ISO_15118_2
            )
        )
        if isinstance(present_current, PVEVSEPresentCurrent):
            present_current_in_a = present_current.get_decimal_value()
            target_current_in_a = ev_data_context.target_current
        else:
            self.stop_state_machine(
                "Error reading EVSE Present Current."
                f"Wrong type: {type(present_current)}",
                message,
                ResponseCode.FAILED,
            )
            return

        if present_current_in_a > 2 or target_current_in_a > 2:
            self.stop_state_machine(
                "Target current or present current too high in state Precharge",
                message,
                ResponseCode.FAILED,
            )
            return

        # Set precharge voltage in every loop.
        # Because there are EVs that send a wrong Precharge-Voltage
        # in the first message (example: BMW i3 Rex 2018)
        try:
            await self.comm_session.evse_controller.send_charging_command(
                ev_data_context.target_voltage,
                ev_data_context.target_current,
                is_precharge=True,
            )
        except asyncio.TimeoutError:
            self.stop_state_machine(
                "Error sending targets to charging station in charging loop.",
                message,
                ResponseCode.FAILED,
            )
            return

        dc_charger_state = await self.comm_session.evse_controller.get_dc_evse_status()
        evse_present_voltage = (
            await self.comm_session.evse_controller.get_evse_present_voltage(
                Protocol.ISO_15118_2
            )
        )

        precharge_res = PreChargeRes(
            response_code=ResponseCode.OK,
            dc_evse_status=dc_charger_state,
            evse_present_voltage=evse_present_voltage,
        )

        next_state = None
        self.create_next_message(
            next_state,
            precharge_res,
            Timeouts.V2G_SECC_SEQUENCE_TIMEOUT,
            Namespace.ISO_V2_MSG_DEF,
        )

        self.expecting_precharge_req = False


class CurrentDemand(StateSECC):
    """
    The ISO 15118-2 state in which the SECC processes an
    CurrentDemandReq message from the EVCC.
    """

    def __init__(self, comm_session: SECCCommunicationSession):
        super().__init__(comm_session, Timeouts.V2G_SECC_SEQUENCE_TIMEOUT)
        self.expecting_current_demand_req = True

    async def process_message(
        self,
        message: Union[
            SupportedAppProtocolReq,
            SupportedAppProtocolRes,
            V2GMessageV2,
            V2GMessageV20,
            V2GMessageDINSPEC,
        ],
        message_exi: bytes = None,
    ):
        msg = self.check_msg_v2(
            message,
            [CurrentDemandReq, PowerDeliveryReq],
            self.expecting_current_demand_req,
        )
        if not msg:
            return

        if msg.body.power_delivery_req:
            await PowerDelivery(self.comm_session).process_message(message, message_exi)
            return

        current_demand_req: CurrentDemandReq = msg.body.current_demand_req

        ev_data_context = self.comm_session.evse_controller.ev_data_context
        ev_data_context.update_charge_loop_parameters(current_demand_req)

        # Updates the power electronics targets based on EV requests
        try:
            await self.comm_session.evse_controller.send_charging_command(
                ev_data_context.target_voltage,
                ev_data_context.target_current,
            )
        except asyncio.TimeoutError:
            self.stop_state_machine(
                "Error sending targets to charging station in charging loop.",
                message,
                ResponseCode.FAILED,
            )
            return

        # We don't care about signed meter values from the EVCC, but if you
        # do, then set receipt_required to True and set the field meter_info
        evse_controller = self.comm_session.evse_controller
        current_demand_res = CurrentDemandRes(
            response_code=ResponseCode.OK,
            dc_evse_status=await evse_controller.get_dc_evse_status(),
            evse_present_voltage=await evse_controller.get_evse_present_voltage(
                Protocol.ISO_15118_2
            ),
            evse_present_current=await evse_controller.get_evse_present_current(
                Protocol.ISO_15118_2
            ),
            evse_current_limit_achieved=(
                await evse_controller.is_evse_current_limit_achieved()
            ),
            evse_voltage_limit_achieved=(
                await evse_controller.is_evse_voltage_limit_achieved()
            ),
            evse_power_limit_achieved=await evse_controller.is_evse_power_limit_achieved(),  # noqa
            evse_max_voltage_limit=await evse_controller.get_evse_max_voltage_limit(),
            evse_max_current_limit=await evse_controller.get_evse_max_current_limit(),
            evse_max_power_limit=await evse_controller.get_evse_max_power_limit(),
            evse_id=await evse_controller.get_evse_id(Protocol.ISO_15118_2),
            sa_schedule_tuple_id=self.comm_session.selected_schedule,
            # TODO Could maybe request an OCPP setting that determines
            #      whether or not a receipt is required and when
            #      (probably only makes sense at the beginning and end of
            #      a charging session). If true, set MeterInfo.
            # meter_info=await self.comm_session.evse_controller.get_meter_info(
            #     self.comm_session.protocol),
            receipt_required=False,
        )

        if current_demand_res.meter_info:
            self.comm_session.sent_meter_info = current_demand_res.meter_info

        # TODO Check in which case we would set EVSEMaxCurrent and how to
        #      request it via MQTT. Is optional, so let's leave it out for
        #      now.

        # TODO Check if a renegotiation is wanted (would be set in the field
        #      dc_evse_status). Let's leave that out for now.

        # TODO Next request could be another CurrentDemandReq or a
        # PowerDeliveryReq, so we remain in this state for now
        next_state: Optional[Type[State]] = None
        if current_demand_res.receipt_required:
            # But if we set receipt_required to True, we expect a
            # MeteringReceiptReq
            next_state = MeteringReceipt

        self.create_next_message(
            next_state,
            current_demand_res,
            Timeouts.V2G_SECC_SEQUENCE_TIMEOUT,
            Namespace.ISO_V2_MSG_DEF,
        )

        self.expecting_current_demand_req = False


class WeldingDetection(StateSECC):
    """
    The ISO 15118-2 state in which the SECC processes an
    WeldingDetectionReq message from the EVCC.
    """

    def __init__(self, comm_session: SECCCommunicationSession):
        super().__init__(comm_session, Timeouts.V2G_SECC_SEQUENCE_TIMEOUT)
        self.expecting_welding_detection_req = True

    async def process_message(
        self,
        message: Union[
            SupportedAppProtocolReq,
            SupportedAppProtocolRes,
            V2GMessageV2,
            V2GMessageV20,
            V2GMessageDINSPEC,
        ],
        message_exi: bytes = None,
    ):
        msg = self.check_msg_v2(
            message,
            [
                WeldingDetectionReq,
                SessionStopReq,
            ],
            self.expecting_welding_detection_req,
        )
        if not msg:
            return

        if msg.body.session_stop_req:
            await SessionStop(self.comm_session).process_message(message, message_exi)
            return

        welding_detection_res = WeldingDetectionRes(
            response_code=ResponseCode.OK,
            dc_evse_status=await self.comm_session.evse_controller.get_dc_evse_status(),
            evse_present_voltage=(
                await self.comm_session.evse_controller.get_evse_present_voltage(
                    Protocol.ISO_15118_2
                )
            ),
        )

        next_state = None
        self.create_next_message(
            next_state,
            welding_detection_res,
            Timeouts.V2G_SECC_SEQUENCE_TIMEOUT,
            Namespace.ISO_V2_MSG_DEF,
        )

        self.expecting_welding_detection_req = False


def get_state_by_msg_type(message_type: Type[BodyBase]) -> Optional[Type[State]]:
    states_dict = {
        SessionSetupReq: SessionSetup,
        ServiceDiscoveryReq: ServiceDiscovery,
        ServiceDetailReq: ServiceDetail,
        PaymentServiceSelectionReq: PaymentServiceSelection,
        CertificateInstallationReq: CertificateInstallation,
        PaymentDetailsReq: PaymentDetails,
        AuthorizationReq: Authorization,
        CableCheckReq: CableCheck,
        PreChargeReq: PreCharge,
        ChargeParameterDiscoveryReq: ChargeParameterDiscovery,
        PowerDeliveryReq: PowerDelivery,
        ChargingStatusReq: ChargingStatus,
        CurrentDemandReq: CurrentDemand,
        MeteringReceiptReq: MeteringReceipt,
        WeldingDetectionReq: WeldingDetection,
        SessionStopReq: SessionStop,
    }

    return states_dict.get(message_type, None)<|MERGE_RESOLUTION|>--- conflicted
+++ resolved
@@ -2216,20 +2216,6 @@
         if not self.cable_check_req_was_received:
             # First CableCheckReq received. Start cable check.
             await self.comm_session.evse_controller.start_cable_check()
-<<<<<<< HEAD
-            # Requirement in 6.4.3.106 of the IEC 61851-23
-            # Any relays in the DC output circuit of the DC station shall
-            # be closed during the insulation test
-            if not await self.comm_session.evse_controller.is_contactor_closed():
-                self.stop_state_machine(
-                    "Contactor didnt close for Cable Check",
-                    message,
-                    ResponseCode.FAILED,
-                )
-                return
-
-=======
->>>>>>> e661df84
             self.cable_check_req_was_received = True
 
         self.comm_session.evse_controller.ev_data_context.present_soc = (
