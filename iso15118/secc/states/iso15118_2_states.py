"""
This module contains the SECC's States used to process the EVCC's incoming
V2GMessage objects of the ISO 15118-2 protocol, from SessionSetupReq to
SessionStopReq.
"""
import asyncio
import base64
from datetime import datetime, timedelta
import logging
import time
from typing import List, Optional, Tuple, Type, Union
import os

from iso15118.secc.comm_session_handler import SECCCommunicationSession
<<<<<<< HEAD
from iso15118.secc.controller.interface import (
    EVChargeParamsLimits,
    EVSessionContext,
)
=======
from iso15118.secc.controller.ev_data import EVChargeParamsLimits, EVSessionContext15118
from iso15118.secc.controller.interface import AuthorizationResponse
>>>>>>> dc8c3231
from iso15118.secc.states.secc_state import StateSECC
from iso15118.shared.exceptions import (
    CertAttributeError,
    CertChainLengthError,
    CertExpiredError,
    CertNotYetValidError,
    CertRevokedError,
    CertSignatureError,
    EncryptionError,
    PrivateKeyReadError,
)
from iso15118.shared.exi_codec import EXI
from iso15118.shared.messages.app_protocol import (
    SupportedAppProtocolReq,
    SupportedAppProtocolRes,
)
from iso15118.shared.messages.datatypes import (
    DCEVSEChargeParameter,
    DCEVSEStatus,
    DCEVSEStatusCode,
    PVEVMaxCurrent,
    PVEVMaxCurrentLimit,
    PVEVMaxVoltage,
    PVEVMaxVoltageLimit,
    PVEVSEPresentCurrent,
)
from iso15118.shared.messages.din_spec.datatypes import (
    ResponseCode as ResponseCodeDINSPEC,
)
from iso15118.shared.messages.din_spec.msgdef import V2GMessage as V2GMessageDINSPEC
from iso15118.shared.messages.enums import (
    AuthEnum,
    AuthorizationStatus,
    AuthorizationTokenType,
    CpState,
    DCEVErrorCode,
    EVSEProcessing,
    IsolationLevel,
    Namespace,
    Protocol,
    SessionStopAction,
)
from iso15118.shared.messages.iso15118_2.body import (
    EMAID,
    AuthorizationReq,
    AuthorizationRes,
    BodyBase,
    CableCheckReq,
    CableCheckRes,
    CertificateInstallationReq,
    CertificateInstallationRes,
    CertificateUpdateReq,
    CertificateUpdateRes,
    ChargeParameterDiscoveryReq,
    ChargeParameterDiscoveryRes,
    ChargingStatusReq,
    ChargingStatusRes,
    CurrentDemandReq,
    CurrentDemandRes,
    MeteringReceiptReq,
    MeteringReceiptRes,
    PaymentDetailsReq,
    PaymentDetailsRes,
    PaymentServiceSelectionReq,
    PaymentServiceSelectionRes,
    PowerDeliveryReq,
    PowerDeliveryRes,
    PreChargeReq,
    PreChargeRes,
    ResponseCode,
    ServiceDetailReq,
    ServiceDetailRes,
    ServiceDiscoveryReq,
    ServiceDiscoveryRes,
    SessionSetupReq,
    SessionSetupRes,
    SessionStopReq,
    SessionStopRes,
    WeldingDetectionReq,
    WeldingDetectionRes,
)
from iso15118.shared.messages.iso15118_2.datatypes import (
    ACEVSEChargeParameter,
    ACEVSEStatus,
    AuthOptionList,
    CertificateChain,
    ChargeProgress,
    ChargeService,
    DCEVChargeParameter,
    ChargingSession,
    DHPublicKey,
    EncryptedPrivateKey,
    EnergyTransferModeList,
    Parameter,
    ParameterSet,
)
from iso15118.shared.messages.iso15118_2.datatypes import ResponseCode as ResponseCodeV2
from iso15118.shared.messages.iso15118_2.datatypes import (
    SAScheduleList,
    SAScheduleTuple,
    ServiceCategory,
    ServiceDetails,
    ServiceID,
    ServiceList,
    ServiceName,
    ServiceParameterList,
    SubCertificates,
)
from iso15118.shared.messages.iso15118_2.msgdef import V2GMessage as V2GMessageV2
from iso15118.shared.messages.iso15118_20.common_types import (
    ResponseCode as ResponseCodeV20,
)
from iso15118.shared.messages.iso15118_20.common_types import (
    V2GMessage as V2GMessageV20,
)
from iso15118.shared.messages.timeouts import Timeouts
from iso15118.shared.messages.xmldsig import Signature
from iso15118.shared.notifications import StopNotification
from iso15118.shared.security import (
    CertPath,
    KeyEncoding,
    KeyPasswordPath,
    KeyPath,
    build_pem_certificate_chain,
    create_signature,
    encrypt_priv_key,
    get_cert_cn,
    get_certificate_hash_data,
    get_random_bytes,
    load_cert,
    load_priv_key,
    log_certs_details,
    verify_certs,
    verify_signature,
)
from iso15118.shared.states import Base64, Pause, State, Terminate
from iso15118.shared.settings import get_PKI_PATH

# *** EVerest code start ***
from iso15118.secc.everest import context as EVEREST_CTX
# *** EVerest code end ***

logger = logging.getLogger(__name__)


# ============================================================================
# |     COMMON SECC STATES (FOR BOTH AC AND DC CHARGING) - ISO 15118-2       |
# ============================================================================


class SessionSetup(StateSECC):
    """
    The ISO 15118-2 state in which the SECC processes a SessionSetupReq
    message from the EVCC.
    """

    def __init__(self, comm_session: SECCCommunicationSession):
        # TODO: less the time used for waiting for and processing the
        #       SDPRequest and SupportedAppProtocolReq
        super().__init__(comm_session, Timeouts.V2G_EVCC_COMMUNICATION_SETUP_TIMEOUT)

    async def process_message(
        self,
        message: Union[
            SupportedAppProtocolReq,
            SupportedAppProtocolRes,
            V2GMessageV2,
            V2GMessageV20,
            V2GMessageDINSPEC,
        ],
        message_exi: bytes = None,
    ):
        msg = self.check_msg_v2(message, [SessionSetupReq])
        if not msg:
            return

        session_setup_req: SessionSetupReq = msg.body.session_setup_req

        # EVerest code start #
        evcc_id: str = session_setup_req.evcc_id[0:2]
        MAC_COLONS = 5
        if session_setup_req.evcc_id.find(':') == -1:
            for i in range(MAC_COLONS):
                evcc_id += ':' + session_setup_req.evcc_id[i*2+2:i*2+4]
        EVEREST_CTX.publish('EVCCIDD', evcc_id.upper())
        await self.comm_session.evse_controller.reset_evse_values()
        # EVerest code end #

        # Check session ID. Most likely, we need to create a new one
        session_id: str = get_random_bytes(8).hex().upper()
        if msg.header.session_id == bytes(1).hex():
            # A new charging session is established
            self.response_code = ResponseCode.OK_NEW_SESSION_ESTABLISHED
            self.comm_session.ev_session_context = EVSessionContext()
            self.comm_session.ev_session_context.session_id = session_id
        elif (
            self.comm_session.ev_session_context.session_id and
            msg.header.session_id == self.comm_session.ev_session_context.session_id
        ):
            # The EV wants to resume the previously paused charging session
            session_id = self.comm_session.ev_session_context.session_id
            self.response_code = ResponseCode.OK_OLD_SESSION_JOINED
        else:
            # False session ID from EV, gracefully assigning new session ID
            logger.warning(
                f"EVCC's session ID {msg.header.session_id} "
                f"does not match {
                    self.comm_session.ev_session_context.session_id}. "
                f"New session ID {session_id} assigned"
            )
            self.response_code = ResponseCode.OK_NEW_SESSION_ESTABLISHED
            self.comm_session.ev_session_context = EVSessionContext()
            self.comm_session.ev_session_context.session_id = session_id

        session_setup_res = SessionSetupRes(
            response_code=self.response_code,
            evse_id=await self.comm_session.evse_controller.get_evse_id(
                Protocol.ISO_15118_2
            ),
            evse_timestamp=time.time(),
        )

        self.comm_session.evcc_id = session_setup_req.evcc_id
        self.comm_session.evse_controller.ev_data_context.evcc_id = (
            session_setup_req.evcc_id
        )
        self.comm_session.session_id = session_id

        self.create_next_message(
            ServiceDiscovery,
            session_setup_res,
            Timeouts.V2G_SECC_SEQUENCE_TIMEOUT,
            Namespace.ISO_V2_MSG_DEF,
        )


class ServiceDiscovery(StateSECC):
    """
    The ISO 15118-2 state in which the SECC processes a ServiceDiscoveryReq
    message from the EVCC.

    The EVCC may send one of the following requests in this state:
    1. ServiceDiscoveryReq
    2. ServiceDetailReq
    3. PaymentServiceSelectionReq

    Upon first initialisation of this state, we expect a ServiceDiscoveryReq
    but after that, the next possible request could be a ServiceDetailReq
    (for a value-added service that is offered in the service list if the
    ServiceDiscoveryRes) or a PaymentServiceSelectionReq. This means that we
    need to remain in this state until we receive the next message in the
    sequence.

    As a result, the create_next_message() method might be called with
    next_state = None.
    """

    def __init__(self, comm_session: SECCCommunicationSession):
        super().__init__(comm_session, Timeouts.V2G_SECC_SEQUENCE_TIMEOUT)
        self.expecting_service_discovery_req: bool = True

    async def process_message(
        self,
        message: Union[
            SupportedAppProtocolReq,
            SupportedAppProtocolRes,
            V2GMessageV2,
            V2GMessageV20,
            V2GMessageDINSPEC,
        ],
        message_exi: bytes = None,
    ):
        msg = self.check_msg_v2(
            message,
            [ServiceDiscoveryReq, ServiceDetailReq, PaymentServiceSelectionReq],
            self.expecting_service_discovery_req,
        )
        if not msg:
            return

        if msg.body.service_detail_req:
            await ServiceDetail(self.comm_session).process_message(message, message_exi)
            return

        if msg.body.payment_service_selection_req:
            await PaymentServiceSelection(self.comm_session).process_message(
                message, message_exi
            )
            return

        if msg.body.service_discovery_req and not self.expecting_service_discovery_req:
            self.stop_state_machine(
                f"{str(message)}' not accepted in state " f"{str(self)}",
                message,
                ResponseCode.FAILED_SEQUENCE_ERROR,
            )
            return
        service_discovery_req: ServiceDiscoveryReq = msg.body.service_discovery_req
        service_discovery_res = await self.get_services(
            service_discovery_req.service_category
        )

        self.create_next_message(
            None,
            service_discovery_res,
            Timeouts.V2G_SECC_SEQUENCE_TIMEOUT,
            Namespace.ISO_V2_MSG_DEF,
        )

        self.expecting_service_discovery_req = False

    async def get_services(
        self, category_filter: ServiceCategory
    ) -> ServiceDiscoveryRes:
        """
        Provides the ServiceDiscoveryRes message with all its services,
        including the mandatory ChargeService and optional value-added services
        like the installation of contract certificates.

        Currently no filter based on service scope is applied since its string
        value is not standardized in any way
        """
        auth_options: List[AuthEnum] = []

        if self.comm_session.ev_session_context.auth_options:
            logger.info(
                "AuthOptions available in context. This is a resumed session.")
            # This is a resumed session.
            # Return the auth option that was previously selected.
            auth_options = self.comm_session.ev_session_context.auth_options
        elif self.comm_session.selected_auth_option:
            # In case the EVCC resumes a paused charging session, the SECC
            # must only offer the auth option the EVCC selected previously
            if self.comm_session.selected_auth_option == AuthEnum.EIM_V2:
                auth_options.append(AuthEnum.EIM_V2)
            else:
                auth_options.append(AuthEnum.PNC_V2)
        else:
            # EVerest code start #
            evse_payment_options: list = await self.comm_session.evse_controller.get_evse_payment_options()
            for payment_options in evse_payment_options:
                auth_options.append(AuthEnum(payment_options))
            if AuthEnum.PNC_V2 in auth_options and not self.comm_session.is_tls:
                auth_options.remove(AuthEnum.PNC_V2)
            # EVerest code end #

        self.comm_session.offered_auth_options = auth_options

        energy_modes = (
            await self.comm_session.evse_controller.get_supported_energy_transfer_modes(
                Protocol.ISO_15118_2
            )
        )

        if self.comm_session.ev_session_context.charge_service:
            logger.info(
                "ChargeService available in context. This is a resumed session.")
            charge_service = self.comm_session.ev_session_context.charge_service
        else:
            charge_service = ChargeService(
                service_id=ServiceID.CHARGING,
                service_name=ServiceName.CHARGING,
                service_category=ServiceCategory.CHARGING,
                free_service=await self.comm_session.evse_controller.is_free(),
                supported_energy_transfer_mode=EnergyTransferModeList(
                    energy_modes=energy_modes
                ),
            )
            self.comm_session.ev_session_context.charge_service = charge_service

        service_list: List[ServiceDetails] = []
        # Value-added services (VAS), like installation of contract certificates
        # and the Internet service, are only allowed with TLS-secured comm.
        if self.comm_session.is_tls:
            if await self.comm_session.evse_controller.allow_cert_install_service() and (
                category_filter is None
                or category_filter == ServiceCategory.CERTIFICATE
            ):
                cert_install_service = ServiceDetails(
                    service_id=2,
                    service_name=ServiceName.CERTIFICATE,
                    service_category=ServiceCategory.CERTIFICATE,
                    free_service=self.comm_session.config.free_cert_install_service,
                )

                service_list.append(cert_install_service)

            # Add more value-added services (VAS) here if need be

        # The optional service_list element of ServiceDiscoveryRes must only be set if
        # the list of offered services is not empty, otherwise it must be None to avoid
        # an EXI decoding error. The XSD definition does not allow an empty list
        # (otherwise it would also say: minOccurs="0"):
        # <xs:element name="Service" type="ServiceType" maxOccurs="8"/>
        offered_services = None
        if len(service_list) > 0:
            offered_services = ServiceList(services=service_list)

        service_discovery_res = ServiceDiscoveryRes(
            response_code=ResponseCode.OK,
            auth_option_list=AuthOptionList(auth_options=auth_options),
            charge_service=charge_service,
            service_list=offered_services,
        )

        self.comm_session.offered_services = service_list

        return service_discovery_res


class ServiceDetail(StateSECC):
    """
    The ISO 15118-2 state in which the SECC processes a ServiceDetailReq
    message from the EVCC.

    The EVCC may send one of the following requests in this state:
    1. ServiceDetailReq
    2. PaymentServiceSelectionReq

    The EVCC may send a ServiceDetailReq several times (for each value-added
    service that is offered in the service list if the ServiceDiscoveryRes).
    This means that we need to remain in this state until we know
    which is the following request from the EVCC and then transition to the
    appropriate state (or terminate if the incoming message doesn't fit any of
    the expected requests).

    As a result, the create_next_message() method might be called with
    next_state = None.
    """

    def __init__(self, comm_session: SECCCommunicationSession):
        super().__init__(comm_session, Timeouts.V2G_SECC_SEQUENCE_TIMEOUT)
        self.expecting_service_detail_req: bool = True

    async def process_message(
        self,
        message: Union[
            SupportedAppProtocolReq,
            SupportedAppProtocolRes,
            V2GMessageV2,
            V2GMessageV20,
            V2GMessageDINSPEC,
        ],
        message_exi: bytes = None,
    ):
        msg = self.check_msg_v2(
            message,
            [ServiceDetailReq, PaymentServiceSelectionReq],
            self.expecting_service_detail_req,
        )
        if not msg:
            return

        if msg.body.payment_service_selection_req:
            await PaymentServiceSelection(self.comm_session).process_message(
                message, message_exi
            )
            return

        service_detail_req: ServiceDetailReq = msg.body.service_detail_req

        is_found = False
        for service_details in self.comm_session.offered_services:
            if service_detail_req.service_id == service_details.service_id:
                is_found = True
                break

        if not is_found:
            # [V2G2-425] The SECC shall respond with a negative ResponseCode
            # 'FAILED_ServiceIDInvalid'
            # if the EVCC provided a not previously retrieved ServiceID in the
            # ServiceDetailsReq.
            error_service_detail_res = ServiceDetailRes(
                response_code=ResponseCode.FAILED_SERVICE_ID_INVALID,
                service_id=service_detail_req.service_id,
            )
            self.create_next_message(
                None,
                error_service_detail_res,
                Timeouts.V2G_SECC_SEQUENCE_TIMEOUT,
                Namespace.ISO_V2_MSG_DEF,
            )
            logger.error(f"Service ID is invalid for {message}")
            return

        parameter_set: List[ParameterSet] = []

        # Certificate installation service
        # We only offer installation of contract certificates, not updates
        if service_detail_req.service_id == ServiceID.CERTIFICATE:
            install_parameter = Parameter(
                name="Service", str_value="Installation")
            install_parameter_set = ParameterSet(
                parameter_set_id=1, parameters=[install_parameter]
            )
            parameter_set.append(install_parameter_set)
            update_parameter = Parameter(name="Service", str_value="Update")
            update_parameter_set = ParameterSet(
                parameter_set_id=2, parameters=[update_parameter]
            )
            parameter_set.append(update_parameter_set)

        # To offer an Internet service, add the service parameter set here
        if service_detail_req.service_id == ServiceID.INTERNET:
            # We don't offer the Internet service at the moment via
            # ServiceDiscoveryReq, so we don't need to bother about responding
            # to a ServiceDetailReq. We can add an Internet service at a later
            # point in time once we have an actual use case for that.
            pass

        service_detail_res = ServiceDetailRes(
            response_code=ResponseCode.OK,
            service_id=service_detail_req.service_id,
            service_parameter_list=ServiceParameterList(
                parameter_set=parameter_set),
        )

        self.create_next_message(
            None,
            service_detail_res,
            Timeouts.V2G_SECC_SEQUENCE_TIMEOUT,
            Namespace.ISO_V2_MSG_DEF,
        )

        self.expecting_service_detail_req = False


class PaymentServiceSelection(StateSECC):
    """
    The ISO 15118-2 state in which the SECC processes a
    PaymentServiceSelectionReq message from the EVCC.

    The EVCC may send one of the following requests in this state:
    1. a PaymentServiceSelectionReq
    2. a CertificateInstallationReq (not the update, as we don't offer this)
    3. a PaymentDetailsReq
    4. an AuthorizationReq

    Upon first initialisation of this state, we expect a
    PaymentServiceSelectionReq, but after that, the next possible request could
    be one of the other three options. So we remain in this state until we know
    which is the following request from the EVCC and then transition to the
    appropriate state (or terminate if the incoming message doesn't fit any of
    the expected requests).

    As a result, the create_next_message() method might be called with
    next_state = None.
    """

    def __init__(self, comm_session: SECCCommunicationSession):
        super().__init__(comm_session, Timeouts.V2G_SECC_SEQUENCE_TIMEOUT)
        self.expecting_service_selection_req: bool = True

    async def process_message(
        self,
        message: Union[
            SupportedAppProtocolReq,
            SupportedAppProtocolRes,
            V2GMessageV2,
            V2GMessageV20,
            V2GMessageDINSPEC,
        ],
        message_exi: bytes = None,
    ):
        msg = self.check_msg_v2(
            message,
            [
                PaymentServiceSelectionReq,
                CertificateInstallationReq,
                PaymentDetailsReq,
                AuthorizationReq,
            ],
            self.expecting_service_selection_req,
        )
        if not msg:
            return

        if msg.body.certificate_installation_req:
            await CertificateInstallation(self.comm_session).process_message(
                message, message_exi
            )
            return

        if msg.body.certificate_update_req:
            await CertificateUpdate(self.comm_session).process_message(
                message, message_exi
            )
            return

        if msg.body.payment_details_req:
            await PaymentDetails(self.comm_session).process_message(
                message, message_exi
            )
            return

        if msg.body.authorization_req:
            await Authorization(self.comm_session).process_message(message, message_exi)
            return

        # passes_initial_check, ensures that one of the accepted messages
        # was received. Thus, if the above body messages do not check out,
        # means that we are in presence of a `PaymentServiceSelectionReq`
        # maessage
        service_selection_req: PaymentServiceSelectionReq = (
            msg.body.payment_service_selection_req
        )
        selected_service_list = service_selection_req.selected_service_list

        # EVerest code start #
        EVEREST_CTX.publish('SelectedPaymentOption',
                            service_selection_req.selected_auth_option)
        # EVerest code end #

        charge_service_selected: bool = False
        for service in selected_service_list.selected_service:
            if service.service_id == ServiceID.CHARGING:
                charge_service_selected = True
                continue
            if service.service_id not in [
                offered_service.service_id
                for offered_service in self.comm_session.offered_services
            ]:
                self.stop_state_machine(
                    f"Selected service with ID {service.service_id} "
                    f"was not offered",
                    message,
                    ResponseCode.FAILED_SERVICE_SELECTION_INVALID,
                )
                return

        if not charge_service_selected:
            self.stop_state_machine(
                "Charge service not selected",
                message,
                ResponseCode.FAILED_NO_CHARGE_SERVICE_SELECTED,
            )
            return

        if service_selection_req.selected_auth_option.value not in [
            auth_option.value for auth_option in self.comm_session.offered_auth_options
        ]:
            self.stop_state_machine(
                "Selected authorization method "
                f"{service_selection_req.selected_auth_option} "
                f"was not offered",
                message,
                ResponseCode.FAILED_PAYMENT_SELECTION_INVALID,
            )
            return

        logger.debug(
            "EVCC chose authorization option "
            f"{service_selection_req.selected_auth_option.value}"
        )
        self.comm_session.selected_auth_option = AuthEnum(
            service_selection_req.selected_auth_option.value
        )

        self.comm_session.ev_session_context.auth_options: List[AuthEnum] = [
            self.comm_session.selected_auth_option
        ]

        # For now, we don't really care much more about the selected
        # value-added services. If the EVCC wants to do contract certificate
        # installation, it can do so as the service is offered.

        service_selection_res = PaymentServiceSelectionRes(
            response_code=ResponseCode.OK
        )

        self.create_next_message(
            None,
            service_selection_res,
            Timeouts.V2G_SECC_SEQUENCE_TIMEOUT,
            Namespace.ISO_V2_MSG_DEF,
        )

        self.expecting_service_selection_req = False


class CertificateInstallation(StateSECC):
    """
    The ISO 15118-2 state in which the SECC processes a
    CertificateInstallationReq message from the EVCC.
    """

    def __init__(self, comm_session: SECCCommunicationSession):
        super().__init__(comm_session, Timeouts.V2G_SECC_SEQUENCE_TIMEOUT)

    async def process_message(
        self,
        message: Union[
            SupportedAppProtocolReq,
            SupportedAppProtocolRes,
            V2GMessageV2,
            V2GMessageV20,
            V2GMessageDINSPEC,
        ],
        message_exi: bytes = None,
    ):
        msg = self.check_msg_v2(message, [CertificateInstallationReq])
        if not msg:
            return

        if not self.validate_message_signature(msg):
            self.stop_state_machine(
                "Signature verification failed for " "CertificateInstallationReq",
                message,
                ResponseCode.FAILED_SIGNATURE_ERROR,
            )
            return

        # In a real world scenario we need to fetch the certificate from the backend.
        # We call get_15118_ev_certificate method, which would be a direct mapping
        # to the Get15118EVCertificateRequest
        # message from OCPP 2.0.1 for the installation case.
        # This accepts 2 arguments:
        # 1. The raw EXI CertificateInstallationReq message coming from the EV
        # in base64 encoded form.
        # 2. A string that specifies `15118SchemaVersion` which would be either of
        # "urn:iso:15118:2:2013:MsgDef" or "urn:iso:std:iso:15118:-20:CommonMessages"
        signature = None

        try:
            if self.comm_session.config.use_cpo_backend:
                logger.info(
                    "Using CPO backend to fetch CertificateInstallationRes")
                # CertificateInstallationReq must be base64 encoded before forwarding
                # to backend.
                # Call to b64encode returns byte[] - hence the .decode("utf-8")
                base64_certificate_install_req = base64.b64encode(message_exi).decode(
                    "utf-8"
                )

                exiRequest: dict = dict([
                    ("exiRequest", base64_certificate_install_req),
                    ("iso15118SchemaVersion", Namespace.ISO_V2_MSG_DEF),
                    ("certificateAction", "Install")
                ])

                EVEREST_CTX.publish('Certificate_Request', exiRequest)

                # The response received below is EXI response in base64 encoded form.
                # Decoding to EXI happens later just before V2GTP packet is built.
                base64_certificate_installation_res = (
                    await self.comm_session.evse_controller.get_15118_ev_certificate(
                        base64_certificate_install_req, Namespace.ISO_V2_MSG_DEF
                    )
                )
                certificate_installation_res: Union[
                    CertificateInstallationRes, Base64
                ] = Base64(
                    message=base64_certificate_installation_res,
                    message_name=CertificateInstallationRes.__name__,
                    namespace=Namespace.ISO_V2_MSG_DEF,
                )
            else:
                (
                    certificate_installation_res,
                    signature,
                ) = self.generate_certificate_installation_res()

        except Exception as e:
            error = f"Error building CertificateInstallationRes: {e}"
            logger.error(error)
            self.stop_state_machine(
                error,
                message,
                ResponseCode.FAILED_NO_CERTIFICATE_AVAILABLE,
            )
            return

        self.create_next_message(
            PaymentDetails,
            certificate_installation_res,
            Timeouts.V2G_SECC_SEQUENCE_TIMEOUT,
            Namespace.ISO_V2_MSG_DEF,
            signature=signature,
        )

    def validate_message_signature(self, message: V2GMessageV2) -> bool:
        # For the CertificateInstallation, the min. the SECC can do is
        # to verify the message signature, using the OEM provisioning
        # certificate (public key) - this is available in the cert installation req.
        # The chain of signatures, from the signature in the
        # CertificateInstallationReq's header all the way to the
        # self-signed OEM/V2G root certificate, can be verified if the
        # OEM Sub-CA and OEM/V2G root CA certificate are available.

        cert_install_req: CertificateInstallationReq = (
            message.body.certificate_installation_req
        )

        sub_ca_certificates_oem = None
        root_ca_certificate_oem = None

        try:
            sub_ca_certificates_oem = [
                load_cert(os.path.join(get_PKI_PATH(),
                          CertPath.OEM_SUB_CA2_DER)),
                load_cert(os.path.join(get_PKI_PATH(),
                          CertPath.OEM_SUB_CA1_DER)),
            ]
            root_ca_certificate_oem = load_cert(
                os.path.join(get_PKI_PATH(), CertPath.OEM_ROOT_DER))
        except (FileNotFoundError, IOError):
            pass

        return verify_signature(
            signature=message.header.signature,
            elements_to_sign=[
                (
                    cert_install_req.id,
                    EXI().to_exi(cert_install_req, Namespace.ISO_V2_MSG_DEF),
                )
            ],
            leaf_cert=cert_install_req.oem_provisioning_cert,
            sub_ca_certs=sub_ca_certificates_oem,
            root_ca_cert=root_ca_certificate_oem,
        )

    def generate_certificate_installation_res(
        self,
    ) -> Tuple[CertificateInstallationRes, Signature]:
        # Here we create the CertificateInstallationRes message ourselves as we
        # have access to all certificates and private keys needed.
        # This is however not the real production case.
        # Note: the Raw EXI encoded message that includes the Header and the Body of the
        # CertificateInstallationReq must be used.
        try:
            dh_pub_key, encrypted_priv_key_bytes = encrypt_priv_key(
                oem_prov_cert=load_cert(os.path.join(
                    get_PKI_PATH(), CertPath.OEM_LEAF_DER)),
                priv_key_to_encrypt=load_priv_key(
                    os.path.join(get_PKI_PATH(), KeyPath.CONTRACT_LEAF_PEM),
                    KeyEncoding.PEM,
                    os.path.join(get_PKI_PATH(),
                                 KeyPasswordPath.CONTRACT_LEAF_KEY_PASSWORD),
                ),
            )
        except EncryptionError:
            raise EncryptionError(
                "EncryptionError while trying to encrypt the "
                "private key for the contract certificate"
            )
        except PrivateKeyReadError as exc:
            raise PrivateKeyReadError(
                f"Can't read private key to encrypt for "
                f"CertificateInstallationRes: {exc}"
            )

        # The elements that need to be part of the signature
        contract_cert_chain = CertificateChain(
            id="id1",
            certificate=load_cert(os.path.join(
                get_PKI_PATH(), CertPath.CONTRACT_LEAF_DER)),
            sub_certificates=SubCertificates(
                certificates=[
                    load_cert(os.path.join(get_PKI_PATH(),
                              CertPath.MO_SUB_CA2_DER)),
                    load_cert(os.path.join(get_PKI_PATH(),
                              CertPath.MO_SUB_CA1_DER)),
                ]
            ),
        )
        encrypted_priv_key = EncryptedPrivateKey(
            id="id2", value=encrypted_priv_key_bytes
        )
        dh_public_key = DHPublicKey(id="id3", value=dh_pub_key)
        emaid = EMAID(
            id="id4", value=get_cert_cn(load_cert(os.path.join(get_PKI_PATH(), CertPath.CONTRACT_LEAF_DER)))
        )
        cps_certificate_chain = CertificateChain(
            certificate=load_cert(os.path.join(
                get_PKI_PATH(), CertPath.CPS_LEAF_DER)),
            sub_certificates=SubCertificates(
                certificates=[
                    load_cert(os.path.join(get_PKI_PATH(),
                              CertPath.CPS_SUB_CA2_DER)),
                    load_cert(os.path.join(get_PKI_PATH(),
                              CertPath.CPS_SUB_CA1_DER)),
                ]
            ),
        )

        cert_install_res = CertificateInstallationRes(
            response_code=ResponseCode.OK,
            cps_cert_chain=cps_certificate_chain,
            contract_cert_chain=contract_cert_chain,
            encrypted_private_key=encrypted_priv_key,
            dh_public_key=dh_public_key,
            emaid=emaid,
        )

        try:
            # Elements to sign, containing its id and the exi encoded stream
            contract_cert_tuple = (
                cert_install_res.contract_cert_chain.id,
                EXI().to_exi(
                    cert_install_res.contract_cert_chain, Namespace.ISO_V2_MSG_DEF
                ),
            )
            encrypted_priv_key_tuple = (
                cert_install_res.encrypted_private_key.id,
                EXI().to_exi(
                    cert_install_res.encrypted_private_key, Namespace.ISO_V2_MSG_DEF
                ),
            )
            dh_public_key_tuple = (
                cert_install_res.dh_public_key.id,
                EXI().to_exi(cert_install_res.dh_public_key, Namespace.ISO_V2_MSG_DEF),
            )
            emaid_tuple = (
                cert_install_res.emaid.id,
                EXI().to_exi(cert_install_res.emaid, Namespace.ISO_V2_MSG_DEF),
            )

            elements_to_sign = [
                contract_cert_tuple,
                encrypted_priv_key_tuple,
                dh_public_key_tuple,
                emaid_tuple,
            ]
            # The private key to be used for the signature
            signature_key = load_priv_key(
                os.path.join(get_PKI_PATH(), KeyPath.CPS_LEAF_PEM),
                KeyEncoding.PEM,
                os.path.join(get_PKI_PATH(),
                             KeyPasswordPath.CPS_LEAF_KEY_PASSWORD),
            )

            signature = create_signature(elements_to_sign, signature_key)

        except PrivateKeyReadError as exc:
            raise PrivateKeyReadError(
                "Can't read private key needed to create signature "
                f"for CertificateInstallationRes: {exc}",
                ResponseCode.FAILED,
            )

        return cert_install_res, signature


class CertificateUpdate(StateSECC):
    """
    The ISO 15118-2 state in which the SECC processes a
    CertificateUpdateReq message from the EVCC.
    """

    def __init__(self, comm_session: SECCCommunicationSession):
        super().__init__(comm_session, Timeouts.V2G_SECC_SEQUENCE_TIMEOUT)

    async def process_message(
        self,
        message: Union[
            SupportedAppProtocolReq,
            SupportedAppProtocolRes,
            V2GMessageV2,
            V2GMessageV20,
            V2GMessageDINSPEC,
        ],
        message_exi: bytes = None,
    ):
        msg = self.check_msg_v2(message, [CertificateUpdateReq])
        if not msg:
            return

        if not self.validate_message_signature(msg):
            self.stop_state_machine(
                "Signature verification failed for " "CertificateUpdateReq",
                message,
                ResponseCode.FAILED_SIGNATURE_ERROR,
            )
            return

        signature = None
        try:
            logger.info("Using CPO backend to fetch CertificateUpdateRes")
            # CertificateInstallationReq must be base64 encoded before forwarding
            # to backend.
            # Call to b64encode returns byte[] - hence the .decode("utf-8")
            base64_certificate_update_req = base64.b64encode(message_exi).decode(
                "utf-8"
            )

            exiRequest: dict = dict([
                ("exiRequest", base64_certificate_update_req),
                ("iso15118SchemaVersion", Namespace.ISO_V2_MSG_DEF),
                ("certificateAction", "Update")
            ])

            EVEREST_CTX.publish('Certificate_Request', exiRequest)

            # The response received below is EXI response in base64 encoded form.
            # Decoding to EXI happens later just before V2GTP packet is built.
            base64_certificate_update_res = (
                await self.comm_session.evse_controller.get_15118_ev_certificate(
                    base64_certificate_update_req, Namespace.ISO_V2_MSG_DEF
                )
            )
            certificate_update_res: Base64 = Base64(
                message=base64_certificate_update_res,
                message_name=CertificateUpdateRes.__name__,
            )
        except Exception as e:
            error = f"Error building CertificateUpdateRes: {e}"
            logger.error(error)
            self.stop_state_machine(
                error,
                message,
                ResponseCode.FAILED_NO_CERTIFICATE_AVAILABLE,
            )
            return

        self.create_next_message(
            PaymentDetails,
            certificate_update_res,
            Timeouts.V2G_SECC_SEQUENCE_TIMEOUT,
            Namespace.ISO_V2_MSG_DEF,
            signature=signature,
        )

    def validate_message_signature(self, message: V2GMessageV2) -> bool:
        # For the CertificateUpdate, the min. the SECC can do is
        # to verify the message signature, using the contract certificate
        # (public key) - this is available in the cert update req.

        cert_update_req: CertificateUpdateReq = (
            message.body.certificate_update_req
        )

        return verify_signature(
            signature=message.header.signature,
            elements_to_sign=[
                (
                    cert_update_req.id,
                    EXI().to_exi(cert_update_req, Namespace.ISO_V2_MSG_DEF),
                )
            ],
            leaf_cert=cert_update_req.contract_cert_chain.certificate,
            sub_ca_certs=None,
            root_ca_cert=None,
        )


class PaymentDetails(StateSECC):
    """
    The ISO 15118-2 state in which the SECC processes a
    PaymentDetailsReq message from the EVCC.

    The PaymentDetailsReq contains the EV's contract certificate and sub-CA
    certificate(s) used to automatically authenticate and authorize for
    charging. The EMAID (E-Mobility Account Identifier) is stored in the
    Common Name (CN) field of the contract certificate's 'Subject' attribute
    and is used as a credential for authorization, digitally signed by the
    issuer of the contract certificate. The contract certificate is the leaf
    certificate in the PaymentDetailsReq's certificate chain.

    The SECC needs to verify the certificate chain (e.g. signature check and
    validity check of each certificate and store the certificate chain in the
    communication session, so it can later verify digitally signed messages
    (such as the AuthorizationReq) from the EVCC.

    In general, a CPO (charge point operator) can decide if they want the SECC
    to perform this verification and validity checks locally or if the SECC
    shall defer that task to the CPO backend.
    """

    def __init__(self, comm_session: SECCCommunicationSession):
        super().__init__(comm_session, Timeouts.V2G_SECC_SEQUENCE_TIMEOUT)

    def _mobility_operator_root_cert_path(self) -> str:
        """Return the path to the MO root.  Included to be patched in tests."""
        return os.path.join(get_PKI_PATH(), CertPath.MO_ROOT_DER)

    async def process_message(
        self,
        message: Union[
            SupportedAppProtocolReq,
            SupportedAppProtocolRes,
            V2GMessageV2,
            V2GMessageV20,
            V2GMessageDINSPEC,
        ],
        message_exi: bytes = None,
    ):
        msg = self.check_msg_v2(message, [PaymentDetailsReq])
        if not msg:
            return

        payment_details_req: PaymentDetailsReq = msg.body.payment_details_req

        try:
            leaf_cert = payment_details_req.cert_chain.certificate
            sub_ca_certs = payment_details_req.cert_chain.sub_certificates.certificates

            # Logging MO certificate and chain details to help with debugging.
            log_certs_details([leaf_cert])
            log_certs_details(sub_ca_certs)
            # TODO There should be an OCPP setting that determines whether
            #      or not the charging station should verify (is in
            #      possession of MO or V2G Root certificates) or if it
            #      should rather forward the certificate chain to the CSMS
            # TODO Either an MO Root certificate or a V2G Root certificate
            #      could be used to verify, need to be flexible with regards
            #      to the PKI that is used.
            root_cert_path = self._mobility_operator_root_cert_path()
            pem_certificate_chain = None

            try:
                root_cert = load_cert(root_cert_path)
                # verify contract certificate against MO root if this is enabled
                if (self.comm_session.config.verify_contract_cert_chain):
                    verify_certs(leaf_cert, sub_ca_certs, root_cert)
                else:
                    root_cert = None
                    pem_certificate_chain = build_pem_certificate_chain(
                        payment_details_req.cert_chain, root_cert)
            except FileNotFoundError:
                logger.warning(f"MO Root Cert cannot be found {
                               root_cert_path}")
                root_cert = None
                pem_certificate_chain = build_pem_certificate_chain(
                    payment_details_req.cert_chain, root_cert)

            # Note that the eMAID format (14 or 15 characters) will be validated
            # by the definition of the eMAID type in
            # shared/messages/iso15118_2/datatypes.py
            self.comm_session.emaid = payment_details_req.emaid
            self.comm_session.contract_cert_chain = payment_details_req.cert_chain

            try:
                hash_data = get_certificate_hash_data(
                    self.comm_session.contract_cert_chain, root_cert
                )
            except Exception as e:
                logger.warning(
                    "Could not retrieve OCSP request data from certificate")
                hash_data = None

            ProvidedIdToken: dict = dict([
                ("id_token", payment_details_req.emaid),
                ("authorization_type", "PlugAndCharge"),
                ("id_token_type", "eMAID"),
            ])

            if hash_data is not None:
                ProvidedIdToken.update(
                    {"iso15118CertificateHashData": hash_data})

            if pem_certificate_chain is not None:
                ProvidedIdToken.update({"certificate": pem_certificate_chain})

            EVEREST_CTX.publish('Require_Auth_PnC', ProvidedIdToken)

            current_authorization_status = (
                await self.comm_session.evse_controller.is_authorized(
                    id_token_type=AuthorizationTokenType.EMAID,
                )
            )
            response_code: Optional[
                Union[ResponseCodeV2, ResponseCodeV20, ResponseCodeDINSPEC]
            ] = ResponseCode.OK
            if resp_status := current_authorization_status.certificate_response_status:
                # according to table 112 of ISO 15118-2, the Response code
                # for this message can only be one of the following:
                # OK, FAILED,
                # FAILED_SEQUENCE_ERROR, FAILED_SIGNATURE_ERROR,
                # FAILED_UNKNOWN_SESSION, FAILED_CHALLENGE_INVALID
                # FAILED_CERTIFICATE_EXPIRED, FAILED_CERTIFICATE_REVOKED,
                # FAILED_NO_CERTIFICATE_AVAILABLE
                response_code = (
                    resp_status
                    if resp_status
                    in [
                        ResponseCode.OK,
                        ResponseCode.FAILED,
                        ResponseCode.FAILED_SEQUENCE_ERROR,
                        ResponseCode.FAILED_SIGNATURE_ERROR,
                        ResponseCode.FAILED_UNKNOWN_SESSION,
                        ResponseCode.FAILED_CERTIFICATE_EXPIRED,
                        ResponseCode.FAILED_CERTIFICATE_REVOKED,
                        ResponseCode.FAILED_NO_CERTIFICATE_AVAILABLE,
                    ]
                    else ResponseCode.FAILED
                )

            if current_authorization_status.authorization_status in [
                AuthorizationStatus.ACCEPTED,
                AuthorizationStatus.ONGOING,
            ]:
                self.comm_session.gen_challenge = get_random_bytes(16)
                payment_details_res = PaymentDetailsRes(
                    response_code=response_code,
                    gen_challenge=self.comm_session.gen_challenge,
                    evse_timestamp=time.time(),
                )

                self.create_next_message(
                    Authorization,
                    payment_details_res,
                    Timeouts.V2G_SECC_SEQUENCE_TIMEOUT,
                    Namespace.ISO_V2_MSG_DEF,
                )
            else:
                # TODO: investigate if it is feasible to get a more detailed
                # response code error

                # TODO_SL: Send the correct ResponseCode (for the CertificateStatus too)
                self.stop_state_machine(
                    "Authorization was rejected",
                    message,
                    response_code,
                )

        except (
            CertSignatureError,
            CertNotYetValidError,
            CertExpiredError,
            CertRevokedError,
            CertAttributeError,
            CertChainLengthError,
        ) as exc:
            reason = ""
            if isinstance(exc, CertSignatureError):
                response_code = ResponseCode.FAILED_CERT_CHAIN_ERROR
                reason = (
                    f"CertSignatureError for {exc.subject}, "
                    f"tried to verify with issuer: "
                    f"{exc.issuer}. \n{exc.extra_info}"
                )
            elif isinstance(exc, CertChainLengthError):
                response_code = ResponseCode.FAILED_CERT_CHAIN_ERROR
                reason = (
                    f"CertChainLengthError, max "
                    f"{exc.allowed_num_sub_cas} sub-CAs allowed "
                    f"but {exc.num_sub_cas} sub-CAs provided"
                )
            elif isinstance(exc, CertExpiredError):
                response_code = ResponseCode.FAILED_CERTIFICATE_EXPIRED
                reason = f"CertExpiredError for {exc.subject}"
            elif isinstance(exc, CertNotYetValidError):
                response_code = ResponseCode.FAILED_CERTIFICATE_EXPIRED
                reason = f"[V2G2-824] (Certificate not yet valid.) CertExpiredError for {exc.subject}"  # noqa
            elif isinstance(exc, CertRevokedError):
                response_code = ResponseCode.FAILED_CERTIFICATE_REVOKED
                reason = f"CertRevokedError for {exc.subject}"
            else:
                # Unfortunately, for other certificate-related errors
                # ISO 15118-2 does not have specific enough failure codes
                response_code = ResponseCode.FAILED
                reason = f"{exc.__class__.__name__} for {exc.subject}"

            if reason:
                logger.error(reason)
            self.stop_state_machine(reason, message, response_code)
            return


class Authorization(StateSECC):
    """
    The ISO 15118-2 state in which the SECC processes an
    AuthorizationReq message from the EVCC.

    At this state, the application will assert if the authorization has been
    concluded by running the method `is_authorized` from the evcc_controller.
    If the method returns `Authorized`, then the authorization step is finished
    and the state machine can move on to the `ChargeParameterDiscovery` state,
    otherwise will stay in this state and answer to the EV with
    `EVSEProcessing=Ongoing`.
    """

    def __init__(self, comm_session: SECCCommunicationSession):
        super().__init__(comm_session, Timeouts.V2G_SECC_SEQUENCE_TIMEOUT)
        # According to requirement [V2G2-684], in case of PnC,
        # the first AuthorizationReq will contain the message
        # signature in the header, but if the EVSEProcessing result is Ongoing
        # then the upcoming requests won't contain the signature. Thus, we
        # only do the signature validation once
        self.signature_verified_once = False
<<<<<<< HEAD
        # EVerest code start #
        self.authorizationRequested = False
        # EVerest code end #
=======
        self.authorization_complete = False
>>>>>>> dc8c3231

    async def process_message(
        self,
        message: Union[
            SupportedAppProtocolReq,
            SupportedAppProtocolRes,
            V2GMessageV2,
            V2GMessageV20,
            V2GMessageDINSPEC,
        ],
        message_exi: bytes = None,
    ):
        msg = self.check_msg_v2(message, [AuthorizationReq])

        if not msg:
            return

        authorization_req: AuthorizationReq = msg.body.authorization_req

        if self.comm_session.selected_auth_option == AuthEnum.PNC_V2:
            if not self.comm_session.contract_cert_chain:
                self.stop_state_machine(
                    "No contract certificate chain available to "
                    "verify AuthorizationReq",
                    message,
                    ResponseCode.FAILED_SIGNATURE_ERROR,
                )
                return

            if not self.signature_verified_once:
                self.signature_verified_once = True

                # [V2G2-475] The message 'AuthorizationRes' shall contain
                # the ResponseCode 'FAILED_ChallengeInvalid' if the challenge
                # response contained in the AuthorizationReq message in attribute
                # GenChallenge is not valid versus the provided GenChallenge
                # in PaymentDetailsRes.
                if authorization_req.gen_challenge != self.comm_session.gen_challenge:
                    self.stop_state_machine(
                        "[V2G2-475] GenChallenge is not the same in PaymentDetailsRes",
                        message,
                        ResponseCode.FAILED_CHALLENGE_INVALID,
                    )
                    return

                if not verify_signature(
                    signature=msg.header.signature,
                    elements_to_sign=[
                        (
                            authorization_req.id,
                            EXI().to_exi(authorization_req, Namespace.ISO_V2_MSG_DEF),
                        )
                    ],
                    leaf_cert=self.comm_session.contract_cert_chain.certificate,
                ):
                    self.stop_state_machine(
                        "Unable to verify signature of AuthorizationReq",
                        message,
                        ResponseCode.FAILED_SIGNATURE_ERROR,
                    )
                    return

        auth_status: EVSEProcessing = EVSEProcessing.ONGOING
        next_state: Optional[Type[State]] = None

        if await self.comm_session.evse_controller.is_free() is True:
            self.authorizationFinished = AuthorizationStatus.ACCEPTED
        else:
            if (self.isAuthorizationRequested() is False and
                    self.comm_session.selected_auth_option is AuthEnum.EIM_V2
                ):
                EVEREST_CTX.publish('Require_Auth_EIM', None)
                self.authorizationRequested = True

        # note that the certificate_chain and hashed_data are empty here
        # as they were already send previously in the PaymentDetails state

<<<<<<< HEAD
        current_authorization_status = (
            await self.comm_session.evse_controller.is_authorized(
                id_token_type=(
                    AuthorizationTokenType.EMAID
                    if self.comm_session.selected_auth_option == AuthEnum.PNC_V2
                    else AuthorizationTokenType.EXTERNAL
                ),
            )
        )

=======
>>>>>>> dc8c3231
        response_code: Optional[
            Union[ResponseCodeV2, ResponseCodeV20, ResponseCodeDINSPEC]
        ] = ResponseCode.OK
        current_authorization_status = AuthorizationResponse(
            authorization_status=AuthorizationStatus.ONGOING
        )
        if not self.authorization_complete:
            current_authorization_status = (
                await self.comm_session.evse_controller.is_authorized(
                    id_token=id_token,
                    id_token_type=(
                        AuthorizationTokenType.EMAID
                        if self.comm_session.selected_auth_option == AuthEnum.PNC_V2
                        else AuthorizationTokenType.EXTERNAL
                    ),
                )
            )

            if resp_status := current_authorization_status.certificate_response_status:
                # according to table 112 of ISO 15118-2, the Response code
                # for this message can only be one of the following:
                # OK, FAILED,
                # FAILED_SEQUENCE_ERROR, FAILED_SIGNATURE_ERROR,
                # FAILED_UNKNOWN_SESSION or FAILED_CHALLENGE_INVALID

                response_code = (
                    resp_status
                    if resp_status
                    in [
                        ResponseCode.OK,
                        ResponseCode.FAILED,
                        ResponseCode.FAILED_SEQUENCE_ERROR,
                        ResponseCode.FAILED_SIGNATURE_ERROR,
                        ResponseCode.FAILED_UNKNOWN_SESSION,
                        ResponseCode.FAILED_CHALLENGE_INVALID,
                    ]
                    else ResponseCode.FAILED
                )

            if (
                current_authorization_status.authorization_status
                == AuthorizationStatus.ACCEPTED
            ):
                self.authorization_complete = True

        if (
            self.authorization_complete
            and self.comm_session.evse_controller.ready_to_charge()
        ):
            auth_status = EVSEProcessing.FINISHED
            next_state = ChargeParameterDiscovery

        elif (
            current_authorization_status.authorization_status
            == AuthorizationStatus.REJECTED
        ):
            # according to table 112 of ISO 15118-2, the Response code
            # for this message can only be one of the following:
            # FAILED, FAILED_Challenge_Invalid,
            # Failed_SEQUENCE_ERROR, Failed_SIGNATURE_ERROR,
            # FAILED_Certificate_Revoked and Failed_UNKNOWN_SESSION

            # TODO_SL: Send the correct ResponseCode (for the CertificateStatus too)
            self.stop_state_machine(
                "Authorization was rejected",
                message,
                response_code,
            )
            return
        else:
            # According to requirement [V2G2-854]
            # If identification mode EIM has been selected by the
            # parameter SelectedPaymentOption equal to "External Payment"
            # in message ServicePaymentSelectReq and no positive EIM information
            # is available an SECC shall set the parameter EVSEProcessing to
            # „Ongoing_WaitingForCustomerInteraction“ in AuthorizationRes.
            if self.comm_session.selected_auth_option is AuthEnum.EIM_V2:
                auth_status = EVSEProcessing.ONGOING_WAITING_FOR_CUSTOMER

        authorization_res = AuthorizationRes(
            response_code=response_code, evse_processing=auth_status
        )

        self.create_next_message(
            next_state,
            authorization_res,
            Timeouts.V2G_SECC_SEQUENCE_TIMEOUT,
            Namespace.ISO_V2_MSG_DEF,
        )

    # EVerest code start #
    def isAuthorizationRequested(self) -> bool:
        return self.authorizationRequested
    # EVerest code end #


class ChargeParameterDiscovery(StateSECC):
    """
    The ISO 15118-2 state in which the SECC processes an
    ChargeParameterDiscoveryReq message from the EVCC.

    The EVCC may send one of the following requests in this state:
    1. a ChargeParameterDiscoveryReq
    2. a PowerDeliveryReq (AC)
    3. a CableCheckreq (DC)

    Upon first initialisation of this state, we expect a
    ChargeParameterDiscoveryReq, but after that, the next possible request could
    be either another ChargeParameterDiscoveryReq (if EVSEProcessing=Ongoing in
    the ChargeParameterDiscoveryRes) or a PowerDeliveryReq. So we remain in this
    state until we know which is the following request from the EVCC and then
    transition to the appropriate state (or terminate if the incoming message
    doesn't fit any of the expected requests).

    As a result, the create_next_message() method might be called with
    next_state = None.
    """

    def __init__(self, comm_session: SECCCommunicationSession):
        super().__init__(comm_session, Timeouts.V2G_SECC_SEQUENCE_TIMEOUT)
        self.expecting_charge_parameter_discovery_req = True

    async def process_message(
        self,
        message: Union[
            SupportedAppProtocolReq,
            SupportedAppProtocolRes,
            V2GMessageV2,
            V2GMessageV20,
            V2GMessageDINSPEC,
        ],
        message_exi: bytes = None,
    ):
        msg = self.check_msg_v2(
            message,
            [ChargeParameterDiscoveryReq, PowerDeliveryReq, CableCheckReq],
            self.expecting_charge_parameter_discovery_req,
        )
        if not msg:
            return

        if msg.body.power_delivery_req:
            await PowerDelivery(self.comm_session).process_message(message, message_exi)
            return

        if msg.body.cable_check_req:
            await CableCheck(self.comm_session).process_message(message, message_exi)
            return

        charge_params_req: ChargeParameterDiscoveryReq = (
            msg.body.charge_parameter_discovery_req
        )

        # EVerest code start #
        EVEREST_CTX.publish('RequestedEnergyTransferMode',
                            charge_params_req.requested_energy_mode)
        # EVerest code end #

        if charge_params_req.requested_energy_mode not in (
            await self.comm_session.evse_controller.get_supported_energy_transfer_modes(
                Protocol.ISO_15118_2
            )
        ):  # noqa: E501
            self.stop_state_machine(
                f"{charge_params_req.requested_energy_mode} not "
                f"offered as energy transfer mode",
                message,
                ResponseCode.FAILED_WRONG_ENERGY_TRANSFER_MODE,
            )
            return

        self.comm_session.selected_energy_mode = charge_params_req.requested_energy_mode
        self.comm_session.selected_charging_type_is_ac = (
            self.comm_session.selected_energy_mode.value.startswith("AC")
        )

        max_schedule_entries: Optional[
            int
        ] = charge_params_req.max_entries_sa_schedule_tuple

        ac_evse_charge_params: Optional[ACEVSEChargeParameter] = None
        dc_evse_charge_params: Optional[DCEVSEChargeParameter] = None
        if charge_params_req.ac_ev_charge_parameter:
            ac_evse_charge_params = (
                await self.comm_session.evse_controller.get_ac_charge_params_v2()
            )
            ev_max_voltage: Union[
                PVEVMaxVoltageLimit, PVEVMaxVoltage
            ] = charge_params_req.ac_ev_charge_parameter.ev_max_voltage
            ev_max_current: Union[
                PVEVMaxCurrentLimit, PVEVMaxCurrent
            ] = charge_params_req.ac_ev_charge_parameter.ev_max_current
            e_amount = charge_params_req.ac_ev_charge_parameter.e_amount
            ev_min_current = charge_params_req.ac_ev_charge_parameter.ev_min_current
            ev_charge_params_limits = EVChargeParamsLimits(
                ev_max_voltage=ev_max_voltage,
                ev_max_current=ev_max_current,
                e_amount=e_amount,
            )
            departure_time = charge_params_req.ac_ev_charge_parameter.departure_time

            # EVerest code start #
            p_e_amount: float = e_amount.value * pow(10, e_amount.multiplier)
            EVEREST_CTX.publish('AC_EAmount', p_e_amount)
            p_ev_max_voltage: float = ev_max_voltage.value * \
                pow(10, ev_max_voltage.multiplier)
            # if p_ev_max_voltage < 0: p_ev_max_voltage = 0
            EVEREST_CTX.publish('AC_EVMaxVoltage', p_ev_max_voltage)
            p_ev_max_current: float = ev_max_current.value * \
                pow(10, ev_max_current.multiplier)
            # if p_ev_max_current < 0: p_ev_max_current = 0
            EVEREST_CTX.publish('AC_EVMaxCurrent', p_ev_max_current)
            p_ev_min_current: float = ev_min_current.value * \
                pow(10, ev_min_current.multiplier)
            # if p_ev_min_current < 0: p_ev_min_current = 0
            EVEREST_CTX.publish('AC_EVMinCurrent', p_ev_min_current)
            # EVerest code end #

        else:
            dc_evse_charge_params = (
                await self.comm_session.evse_controller.get_dc_evse_charge_parameter()
            )
            ev_max_voltage = (
                charge_params_req.dc_ev_charge_parameter.ev_maximum_voltage_limit
            )
            ev_max_current = (
                charge_params_req.dc_ev_charge_parameter.ev_maximum_current_limit
            )
            ev_energy_request = (
                charge_params_req.dc_ev_charge_parameter.ev_energy_request
            )
            ev_max_power = (
                charge_params_req.dc_ev_charge_parameter.ev_maximum_power_limit
            )
            ev_charge_params_limits = EVChargeParamsLimits(
                ev_max_voltage=ev_max_voltage,
                ev_max_current=ev_max_current,
                ev_max_power=ev_max_power,
                ev_energy_request=ev_energy_request,
            )
            departure_time = charge_params_req.dc_ev_charge_parameter.departure_time

            # EVerest code start #
            dc_ev_charge_params: DCEVChargeParameter = charge_params_req.dc_ev_charge_parameter
            ev_max_current_limit: float = dc_ev_charge_params.ev_maximum_current_limit.value * pow(
                10, dc_ev_charge_params.ev_maximum_current_limit.multiplier
            )
            # if ev_max_current_limit < 0: ev_max_current_limit = 0
            ev_max_voltage_limit: float = dc_ev_charge_params.ev_maximum_voltage_limit.value * pow(
                10, dc_ev_charge_params.ev_maximum_voltage_limit.multiplier
            )
            # if ev_max_voltage_limit < 0: ev_max_voltage_limit = 0
            ev_maxvalues: dict = dict([
                ("DC_EVMaximumCurrentLimit", ev_max_current_limit),
                ("DC_EVMaximumVoltageLimit", ev_max_voltage_limit)
            ])

            if dc_ev_charge_params.ev_maximum_power_limit:
                ev_max_power_limit: float = dc_ev_charge_params.ev_maximum_power_limit.value * pow(
                    10, dc_ev_charge_params.ev_maximum_power_limit.multiplier
                )
                # if ev_max_power_limit < 0: ev_max_power_limit = 0
                ev_maxvalues.update(
                    {"DC_EVMaximumPowerLimit": ev_max_power_limit})

            EVEREST_CTX.publish('DC_EVMaximumLimits', ev_maxvalues)

            if dc_ev_charge_params.ev_energy_capacity:
                ev_energy_capacity: float = dc_ev_charge_params.ev_energy_capacity.value * pow(
                    10, dc_ev_charge_params.ev_energy_capacity.multiplier
                )
                EVEREST_CTX.publish('DC_EVEnergyCapacity', ev_energy_capacity)
            if ev_energy_request:
                p_ev_energy_request: float = ev_energy_request.value * pow(
                    10, ev_energy_request.multiplier
                )
                EVEREST_CTX.publish('DC_EVEnergyRequest', p_ev_energy_request)

            if dc_ev_charge_params.full_soc:
                EVEREST_CTX.publish('DC_FullSOC', dc_ev_charge_params.full_soc)
            if dc_ev_charge_params.bulk_soc:
                EVEREST_CTX.publish('DC_BulkSOC', dc_ev_charge_params.bulk_soc)

            ev_status: dict = dict([
                ("DC_EVReady", dc_ev_charge_params.dc_ev_status.ev_ready),
                ("DC_EVErrorCode", dc_ev_charge_params.dc_ev_status.ev_error_code),
                ("DC_EVRESSSOC", dc_ev_charge_params.dc_ev_status.ev_ress_soc),
            ])
            EVEREST_CTX.publish('DC_EVStatus', ev_status)
            # EVerest code end #

        if not departure_time:
            departure_time = 0
        else:
            # EVerest code start #
            d_Time_utc = datetime.utcnow() + timedelta(seconds=departure_time)
            format = "%Y-%m-%dT%H:%M:%SZ"  # "yyyy-MM-dd'T'HH:mm:ss'Z'"
            EVEREST_CTX.publish('DepartureTime', d_Time_utc.strftime(format))
            # EVerest code end #

        sa_schedule_list = await self.comm_session.evse_controller.get_sa_schedule_list(
            ev_charge_params_limits,
            self.comm_session.config.free_charging_service,
            max_schedule_entries,
            departure_time,
        )

        sa_schedule_list_valid = self.validate_sa_schedule_list(
            sa_schedule_list, departure_time
        )

        if sa_schedule_list_valid and self.comm_session.ev_session_context.sa_schedule_tuple_id:
            filtered_list = list(
                filter(
                    lambda schedule_entry: schedule_entry.sa_schedule_tuple_id
                    == self.comm_session.ev_session_context.sa_schedule_tuple_id,
                    sa_schedule_list,
                )
            )
            if len(filtered_list) != 1:
                logger.warning(
                    f"Resumed session. Previously selected sa_schedule_list is"
                    f" not present {sa_schedule_list}"
                )
            else:
                logger.info(
                    f"Resumed session. SAScheduleTupleID "
                    f"{self.comm_session.ev_session_context.sa_schedule_tuple_id} "
                    f"present in context"
                )

        if not sa_schedule_list_valid:
            # V2G2-305 : It is still acceptable if the sum of the schedule entry
            # durations falls short of departure_time requested by the EVCC in
            # ChargeParameterDiscoveryReq - EVCC could still request a new schedule
            # when it is on the last entry of the selected schedule.
            logger.warning(
                f"validate_sa_schedule_list() failed. departure_time: {
                    departure_time} "
                f" {sa_schedule_list}"
            )

        signature = None
        next_state: Type[State] = None
        if sa_schedule_list:
            self.comm_session.offered_schedules = sa_schedule_list
            if charge_params_req.ac_ev_charge_parameter:
                next_state = PowerDelivery
            else:
                next_state = CableCheck

            # If a SalesTariff is provided, then sign it
            # This signature should actually be provided by the mobility
            # operator (MO), but for testing purposes you can set it here
            # TODO We should probably have a test mode setting
            for schedule in sa_schedule_list:
                if schedule.sales_tariff:
                    try:
                        element_to_sign = (
                            schedule.sales_tariff.id,
                            EXI().to_exi(
                                schedule.sales_tariff, Namespace.ISO_V2_MSG_DEF
                            ),
                        )
                        signature_key = load_priv_key(
                            os.path.join(get_PKI_PATH(),
                                         KeyPath.MO_SUB_CA2_PEM),
                            KeyEncoding.PEM,
                            os.path.join(get_PKI_PATH(),
                                         KeyPasswordPath.MO_SUB_CA2_PASSWORD),
                        )
                        signature = create_signature(
                            [element_to_sign], signature_key)
                    except PrivateKeyReadError as exc:
                        logger.warning(
                            "Can't read private key to needed to create "
                            f"signature for SalesTariff: {exc}"
                        )
                        # If a SalesTariff isn't signed, that's not the end of the
                        # world, no reason to stop the charging process here
                break

            self.expecting_charge_parameter_discovery_req = False
        else:
            self.expecting_charge_parameter_discovery_req = True

        charge_params_res = ChargeParameterDiscoveryRes(
            response_code=ResponseCode.OK,
            evse_processing=EVSEProcessing.FINISHED
            if sa_schedule_list
            else EVSEProcessing.ONGOING,
            sa_schedule_list=SAScheduleList(schedule_tuples=sa_schedule_list),
            ac_charge_parameter=ac_evse_charge_params,
            dc_charge_parameter=dc_evse_charge_params,
        )

        self.create_next_message(
            next_state,
            charge_params_res,
            Timeouts.V2G_SECC_SEQUENCE_TIMEOUT,
            Namespace.ISO_V2_MSG_DEF,
            signature=signature,
        )

    def validate_sa_schedule_list(
        self, sa_schedules: List[SAScheduleTuple], departure_time: int
    ) -> bool:
        # V2G2-303 - The total duration covered by schedule_entries under
        # p_max_schedule must be equal to the duration_time provided by the EVCC
        # V2G2-304 - If no duration was provided, then the total duration covered
        # must be greater than or equal to 24 hours
        # V2G2-305 - In case, the total duration covered falls short of the duration
        # requested, it is up to the EVCC to request a new schedule via
        # ChargeParameterDiscoveryReq when the last pmax_schedule/sales tariff entry
        # becomes active.
        # In this method - if V2G2-305 is violated the method would return false
        # (but would tolerate if the total duration goes beyond the departure_time)
        valid = True
        duration_24_hours_in_seconds = 86400
        for schedule_tuples in sa_schedules:
            schedule_duration = 0

            p_max_sched = schedule_tuples.p_max_schedule
            if p_max_sched.schedule_entries is not None:
                first_entry_start_time = p_max_sched.schedule_entries[
                    0
                ].time_interval.start
                last_entry_start_time = p_max_sched.schedule_entries[
                    -1
                ].time_interval.start
                last_entry_schedule_duration = p_max_sched.schedule_entries[
                    -1
                ].time_interval.duration
                schedule_duration = (
                    last_entry_start_time - first_entry_start_time
                ) + last_entry_schedule_duration

            # If departure time is not provided, schedule duration must be at least
            # 24 hours
            if departure_time == 0 and schedule_duration < duration_24_hours_in_seconds:
                logger.warning(
                    f"departure_time is not set. schedule duration {
                        schedule_duration}"
                )
                logger.warning(f"Schedule tuples {schedule_tuples}")
                valid = False
                break

            # Not setting this check as equality check as it is possible that the time
            # could be off by few seconds. Also considering V2G2-305, it would suffice
            # if departure_time_total is at least the same as departure_time
            # It is still possible to have a sa_schedule list that doesn't cover
            # the entire duration (V2G2-305). In this case, it is up to the EVCC to
            # request a new schedule via renegotiation while on the last entry in the
            # schedule/sales tariff entry
            elif departure_time != 0 and departure_time < schedule_duration:
                valid = False
                break
        return valid


class PowerDelivery(StateSECC):
    """
    The ISO 15118-2 state in which the SECC processes an
    PowerDeliveryReq message from the EVCC.

    The EVCC may send one of the following requests in this state:
    1. a PowerDeliveryReq
    2. a ChargeParameterDiscoveryReq
    3. a ChargingStatusReq (AC-Message)
    4. a SessionStopReq
    5. a CurrentDemandReq (DC-Message)
    6. a WeldingDetectionReq (DC-Message)

    Upon first initialisation of this state, we expect a
    PowerDeliveryReq, but after that, the next possible request could
    be either
    - a ChargeParameterDiscoveryReq (if the SECC requests a
    renegotiation of the charging profile),
    - a ChargingStatusReq in case of AC-Charging and if the PowerDeliveryReq's
    ChargeProgress field is set to 'Start',
    - a CurrentDemandReq in case of DC-Charging and if the PowerdeliveryReq's
    ChargeProgress field is set to 'Start',
    - or a SessionStopReq in case of AC-Charging and if the PowerDeliveryReq's
    ChargeProgress field is set to 'Stop'.
    - In case of DC-Charging after a PowerDeliverReq's ChargeProgress field
    is set to 'Stop', the EV can send a WeldingDetectionReq or a SesstionStopReq

    So when a PowerDeliveryReq is received, we know the next state.
    Except when stopping DC-Charging

    As a result, the create_next_message() method might be called with
    next_state = None.
    """

    def __init__(self, comm_session: SECCCommunicationSession):
        super().__init__(comm_session, Timeouts.V2G_SECC_SEQUENCE_TIMEOUT)
        self.expecting_power_delivery_req = True
        # EVerest code start #
        self.v2GSetupFinishedReached = False
        # EVerest code end #

    async def process_message(
        self,
        message: Union[
            SupportedAppProtocolReq,
            SupportedAppProtocolRes,
            V2GMessageV2,
            V2GMessageV20,
            V2GMessageDINSPEC,
        ],
        message_exi: bytes = None,
    ):
        msg = self.check_msg_v2(
            message,
            [
                PowerDeliveryReq,
                SessionStopReq,
                WeldingDetectionReq,
            ],
            self.expecting_power_delivery_req,
        )
        if not msg:
            return

        if msg.body.session_stop_req:
            await SessionStop(self.comm_session).process_message(message, message_exi)
            return

        if msg.body.welding_detection_req:
            await WeldingDetection(self.comm_session).process_message(
                message, message_exi
            )
            return

        power_delivery_req: PowerDeliveryReq = msg.body.power_delivery_req

        # EVerest code start #
        if not self.comm_session.selected_charging_type_is_ac:
            EVEREST_CTX.publish(
                'DC_ChargingComplete', power_delivery_req.dc_ev_power_delivery_parameter.charging_complete)

            ev_status: dict = dict([
                ("DC_EVReady", power_delivery_req.dc_ev_power_delivery_parameter.dc_ev_status.ev_ready),
                ("DC_EVErrorCode", power_delivery_req.dc_ev_power_delivery_parameter.dc_ev_status.ev_error_code),
                ("DC_EVRESSSOC", power_delivery_req.dc_ev_power_delivery_parameter.dc_ev_status.ev_ress_soc),
            ])
            EVEREST_CTX.publish('DC_EVStatus', ev_status)
            if power_delivery_req.dc_ev_power_delivery_parameter.bulk_charging_complete is not None:
                EVEREST_CTX.publish(
                    'DC_BulkChargingComplete', power_delivery_req.dc_ev_power_delivery_parameter.bulk_charging_complete)
        # EVerest code end #

        if power_delivery_req.sa_schedule_tuple_id not in [
            schedule.sa_schedule_tuple_id
            for schedule in self.comm_session.offered_schedules
        ]:
            self.stop_state_machine(
                f"{power_delivery_req.sa_schedule_tuple_id} "
                "does not match any offered tariff IDs",
                message,
                ResponseCode.FAILED_TARIFF_SELECTION_INVALID,
            )
            return

        # TODO: Investigate this and reassess
        # if (
        #     power_delivery_req.charge_progress == ChargeProgress.START
        #     and not power_delivery_req.charging_profile
        # ):
        #     # Note Lukas Lombriser: I am not sure if I am correct:
        #     # But there is hardly no EV that sends a profile (DC-Charging)
        #     # According Table 40 and Table 104, ChargingProfile is optional
        #
        #     # Although the requirements don't make this 100% clear, it is
        #     # the intention of ISO 15118-2 for the EVCC to always send a
        #     # charging profile if ChargeProgress is set to 'Start'
        #     self.stop_state_machine(
        #         "No charge profile provided although "
        #         "ChargeProgress was set to 'Start'",
        #         message,
        #         ResponseCode.FAILED_CHARGING_PROFILE_INVALID,
        #     )
        #     return

        # [V2G2-225] The SECC shall send the negative ResponseCode
        # FAILED_ChargingProfileInvalid in
        # the PowerDelivery response message if the EVCC sends a ChargingProfile which
        # is not adhering to the PMax values of all PMaxScheduleEntry elements according
        # to the chosen SAScheduleTuple element in the last ChargeParameterDiscoveryRes
        # message sent by the SECC.
        if power_delivery_req.charging_profile:
            if not self._is_charging_profile_valid(power_delivery_req):
                logger.warning(
                    "[V2G2-225] ChargingProfile is not adhering to the Pmax values in ChargeParameterDiscoveryRes")
                # self.stop_state_machine(
                #     "[V2G2-225] ChargingProfile is not adhering to the Pmax values in "
                #     "ChargeParameterDiscoveryRes",
                #     message,
                #     ResponseCode.FAILED_CHARGING_PROFILE_INVALID,
                # )
                # return

        logger.debug(f"ChargeProgress set to {
                     power_delivery_req.charge_progress}")

        next_state: Type[State] = None
        if power_delivery_req.charge_progress == ChargeProgress.START:

            # EVerest code start #
            if not self.v2GSetupFinishedReached:
                EVEREST_CTX.publish('V2G_Setup_Finished', None)
                self.v2GSetupFinishedReached = True
            # EVerest code end #

            # According to section 8.7.4 in ISO 15118-2, the EV enters into HLC-C
            # (High Level Controlled Charging) once PowerDeliveryRes(ResponseCode=OK)
            # is sent with a ChargeProgress=Start
            # Updates the upper layer with the info if the EV is under HLC-C
            await self.comm_session.evse_controller.set_hlc_charging(True)
            # [V2G2-847] - The EV shall signal CP State C or D no later than 250ms
            # after sending the first PowerDeliveryReq with ChargeProgress equals
            # "Start" within V2G Communication SessionPowerDeliveryReq.

            # [V2G2-860] - If no error is detected, the SECC shall close the Contactor
            # no later than 3s after measuring CP State C or D.
            # Before closing the contactor, we need to check to
            # ensure the CP is in state C or D

            if self.comm_session.selected_charging_type_is_ac:
                # EVerest code start #
                EVEREST_CTX.publish('AC_Close_Contactor', None)
                # EVerest code end #
                if not await self.comm_session.evse_controller.is_contactor_closed():
                    self.stop_state_machine(
                        "Contactor didnt close",
                        message,
                        ResponseCode.FAILED_CONTACTOR_ERROR,
                    )
                    return
                next_state = ChargingStatus
            else:
                next_state = CurrentDemand
            self.comm_session.selected_schedule = (
                power_delivery_req.sa_schedule_tuple_id
            )
            self.comm_session.ev_session_context.sa_schedule_tuple_id = power_delivery_req.sa_schedule_tuple_id
            self.comm_session.charge_progress_started = True
        elif power_delivery_req.charge_progress == ChargeProgress.STOP:
            next_state = None
            if self.comm_session.selected_charging_type_is_ac:
                next_state = SessionStop

            # EVerest code start #
            self.v2GSetupFinishedReached = False
            # EVerest code end #

            # According to section 8.7.4 in ISO 15118-2, the EV is out of the HLC-C
            # (High Level Controlled Charging) once PowerDeliveryRes(ResponseCode=OK)
            # is sent with a ChargeProgress=Stop
            # This needs to be called before any attempt to stop the charger/open the
            # contactor as for every effect, the session will be stopped.
            await self.comm_session.evse_controller.set_hlc_charging(False)

            # 1st a controlled stop is performed (specially important for DC charging)
            # later on we may also need here some feedback on stopping the charger
            await self.comm_session.evse_controller.stop_charger()
            # 2nd once the energy transfer is properly interrupted,
            # the contactor(s) may open

            if self.comm_session.selected_charging_type_is_ac:
                # EVerest code start #
                EVEREST_CTX.publish('AC_Open_Contactor', None)
                # EVerest code end #
                if not await self.comm_session.evse_controller.is_contactor_opened():
                    self.stop_state_machine(
                        "Contactor didnt open",
                        message,
                        ResponseCode.FAILED_CONTACTOR_ERROR,
                    )
                    return
            # EVerest code start #
            else:
                EVEREST_CTX.publish('currentDemand_Finished', None)
                EVEREST_CTX.publish('DC_Open_Contactor', None)
            # EVerest code end #

        else:
            # ChargeProgress only has three enum values: Start, Stop, and
            # Renegotiate. So this is the renegotiation case.
            if self.comm_session.charge_progress_started:
                next_state = ChargeParameterDiscovery
            else:
                # TODO Need to check if we really need to terminate the
                #      session here or not
                self.stop_state_machine(
                    "EVCC wants to renegotiate, but charge "
                    "progress has not yet started",
                    message,
                    ResponseCode.FAILED,
                )
                return

        ac_evse_status: Optional[ACEVSEStatus] = None
        dc_evse_status: Optional[DCEVSEStatus] = None
        evse_controller = self.comm_session.evse_controller
        if self.comm_session.selected_charging_type_is_ac:
            ac_evse_status = await evse_controller.get_ac_evse_status()

        else:
            dc_evse_status = await evse_controller.get_dc_evse_status()

        power_delivery_res = PowerDeliveryRes(
            response_code=ResponseCode.OK,
            ac_evse_status=ac_evse_status,
            dc_evse_status=dc_evse_status,
        )

        self.create_next_message(
            next_state,
            power_delivery_res,
            Timeouts.V2G_SECC_SEQUENCE_TIMEOUT,
            Namespace.ISO_V2_MSG_DEF,
        )

        self.expecting_power_delivery_req = False

    async def wait_for_state_c_or_d(self) -> bool:
        # [V2G2 - 847] The EV shall signal CP State C or D no later than 250ms
        # after sending the first PowerDeliveryReq with ChargeProgress equals
        # "Start" within V2G Communication SessionPowerDeliveryReq.
        STATE_C_TIMEOUT = 0.25

        async def check_state():
            while await self.comm_session.evse_controller.get_cp_state() not in [
                CpState.C2,
                CpState.D2,
            ]:
                await asyncio.sleep(0.05)
            logger.debug(
                f"State is " f"{await self.comm_session.evse_controller.get_cp_state()}"
            )
            return True

        try:
            return await asyncio.wait_for(
                check_state(),
                timeout=STATE_C_TIMEOUT,
            )
        except asyncio.TimeoutError:
            # try one more time to get the latest state
            return await self.comm_session.evse_controller.get_cp_state() in [
                CpState.C2,
                CpState.D2,
            ]

    def _is_charging_profile_valid(self, power_delivery_req: PowerDeliveryReq) -> bool:
        for schedule in self.comm_session.offered_schedules:
            if schedule.sa_schedule_tuple_id == power_delivery_req.sa_schedule_tuple_id:
                schedule_entries = schedule.p_max_schedule.schedule_entries
                # schedule_entries shall look like [PMaxScheduleEntry_0,
                # PMaxScheduleEntry_1, ...]. The enumerate will pair an index with
                # each list entry: (0, PMaxScheduleEntry_0), (1,
                # PMaxScheduleEntry_1), ...
                ev_profile = power_delivery_req.charging_profile
                ev_profile_entries = ev_profile.profile_entries
                cached_start_idx_ev: int = 0
                last_ev_running_idx: int = 0

                for idx, sa_profile_entry in enumerate(schedule_entries):
                    sa_profile_entry_start = sa_profile_entry.time_interval.start

                    sa_entry_pmax = (
                        sa_profile_entry.p_max.value
                        * 10**sa_profile_entry.p_max.multiplier
                    )

                    try:
                        # By getting the next entry/slot, we can know when
                        # the current entry ends
                        next_sa_profile_entry = schedule_entries[idx + 1]
                        sa_profile_entry_end = next_sa_profile_entry.time_interval.start

                    except IndexError:
                        # As the index is out of rage, it signals this is
                        # the final entry of the sa profile. The last entry
                        # must have a duration field, so we can calculate
                        # the end of the period summing the relative start
                        # of the entry with the duration of it
                        sa_profile_entry_end = (
                            sa_profile_entry_start
                            + sa_profile_entry.time_interval.duration
                        )
                    # The cached index and last ev running index are helpers that
                    # allow the for loop to start in the ev profile entry belonging
                    # to the start range of the SA entry. This avoids looping all
                    # over the ev profiles again for each SA entry schedule.
                    # For example, if the SA time schedule is
                    # [0; 1000[ [1000; 2000[ [2000; 3000[
                    # And the EV profile time schedule is
                    # [0, 100[ [100, 400[ [400; 1000[ [1000, inf+[
                    # The first three entries of the ev profile belong
                    # to the time range [0; 1000[ of the SA schedule and
                    # if the EV power, for those three entries
                    # does not surpass the limit imposed by the SA schedule
                    # during that time, then for the next loop iteration,
                    # we dont need to go test those EV time entries again,
                    # as they dont belong to the [1000; 2000[ SA time schedule slot.
                    cached_start_idx_ev += last_ev_running_idx
                    last_ev_running_idx = 0
                    # fmt: off
                    for (ev_profile_idx, ev_profile_entry) in enumerate(
                        ev_profile_entries[cached_start_idx_ev:]
                    ):
                        _is_last_ev_profile = (
                            ev_profile_entry.start == ev_profile_entries[-1].start
                        )

                        if (ev_profile_entry.start < sa_profile_entry_end or _is_last_ev_profile ): # noqa
                            ev_entry_pmax = (ev_profile_entry.max_power.value * 10 ** ev_profile_entry.max_power.multiplier)  # noqa
                            if ev_entry_pmax > sa_entry_pmax:
                                logger.error(
                                    f"EV Profile start {ev_profile_entry.start}s"
                                    f"is out of power range: "
                                    f"EV Max {ev_entry_pmax} W > EVSE Max "
                                    f"{sa_entry_pmax} W \n"
                                )
                                return False

                            if not _is_last_ev_profile:
                                ev_profile_entry_end = ev_profile_entries[
                                    ev_profile_idx + 1
                                ].start
                                if ev_profile_entry_end <= sa_profile_entry_end:
                                    last_ev_running_idx = ev_profile_idx + 1
                            else:
                                logger.debug(
                                    f"EV last Profile start "
                                    f"{ev_profile_entry.start}s is "
                                    f"within time range [{sa_profile_entry_start}; "
                                    f"{sa_profile_entry_end}[ and power range: "
                                    f"EV Max {ev_entry_pmax} W <= EVSE Max "
                                    f"{sa_entry_pmax} W \n"
                                )
                        else:
                            break
                    # fmt: on
        return True


class MeteringReceipt(StateSECC):
    """
    The ISO 15118-2 state in which the SECC processes a
    MeteringReceiptReq message from the EVCC.

    The EVCC may send one of the following requests in this state:
    1. a MeteringReceiptReq
    2. a ChargingStatusReq
    3. a CurrentDemandReq
    4. a PowerDeliveryReq

    Upon first initialisation of this state, we expect a MeteringReceiptReq, but
    after that, the next possible request could be either a PowerDeliveryReq,
    ChargingStatusReq, or a CurrentDemandReq. So we remain in this
    state until we know which is the following request from the EVCC and then
    transition to the appropriate state (or terminate if the incoming message
    doesn't fit any of the expected requests).

    As a result, the create_next_message() method will be called with
    next_state = None.
    """

    def __init__(self, comm_session: SECCCommunicationSession):
        super().__init__(comm_session, Timeouts.V2G_SECC_SEQUENCE_TIMEOUT)
        self.expecting_metering_receipt_req = True

    async def process_message(
        self,
        message: Union[
            SupportedAppProtocolReq,
            SupportedAppProtocolRes,
            V2GMessageV2,
            V2GMessageV20,
            V2GMessageDINSPEC,
        ],
        message_exi: bytes = None,
    ):
        msg = self.check_msg_v2(
            message,
            [MeteringReceiptReq, ChargingStatusReq,
                CurrentDemandReq, PowerDeliveryReq],
            self.expecting_metering_receipt_req,
        )
        if not msg:
            return

        if msg.body.power_delivery_req:
            await PowerDelivery(self.comm_session).process_message(message, message_exi)
            return

        if msg.body.charging_status_req:
            await ChargingStatus(self.comm_session).process_message(
                message, message_exi
            )
            return

        if msg.body.current_demand_req:
            await CurrentDemand(self.comm_session).process_message(message, message_exi)
            return

        metering_receipt_req: MeteringReceiptReq = msg.body.metering_receipt_req

        if not self.comm_session.contract_cert_chain:
            stop_reason = (
                "No contract certificate chain available to verify "
                "signature of MeteringReceiptReq"
            )
        elif not verify_signature(
            msg.header.signature,
            [
                (
                    metering_receipt_req.id,
                    EXI().to_exi(metering_receipt_req, Namespace.ISO_V2_MSG_DEF),
                )
            ],
            self.comm_session.contract_cert_chain.certificate,
        ):
            stop_reason = "Unable to verify signature of MeteringReceiptReq"
        elif not metering_receipt_req.meter_info.meter_reading or (
            self.comm_session.sent_meter_info
            and self.comm_session.sent_meter_info.meter_reading
            and metering_receipt_req.meter_info.meter_reading
            != self.comm_session.sent_meter_info.meter_reading
        ):
            stop_reason = (
                "EVCC's meter info is not a copy of the SECC's meter info "
                "sent in CharginStatusRes/CurrentDemandRes"
            )
        else:
            stop_reason = None

        if stop_reason:
            self.stop_state_machine(
                stop_reason, message, ResponseCode.FAILED_METERING_SIGNATURE_NOT_VALID
            )
            return

        evse_controller = self.comm_session.evse_controller
        if (
            self.comm_session.selected_energy_mode
            and self.comm_session.selected_charging_type_is_ac
        ):
            metering_receipt_res = MeteringReceiptRes(
                response_code=ResponseCode.OK,
                ac_evse_status=await evse_controller.get_ac_evse_status(),
            )
        else:
            metering_receipt_res = MeteringReceiptRes(
                response_code=ResponseCode.OK,
                dc_evse_status=await evse_controller.get_dc_evse_status(),
            )

        self.create_next_message(
            None,
            metering_receipt_res,
            Timeouts.V2G_SECC_SEQUENCE_TIMEOUT,
            Namespace.ISO_V2_MSG_DEF,
        )

        self.expecting_metering_receipt_req = False


class SessionStop(StateSECC):
    """
    The ISO 15118-2 state in which the SECC processes an
    SessionStopReq message from the EVCC.
    """

    def __init__(self, comm_session: SECCCommunicationSession):
        super().__init__(comm_session, Timeouts.V2G_SECC_SEQUENCE_TIMEOUT)

    async def process_message(
        self,
        message: Union[
            SupportedAppProtocolReq,
            SupportedAppProtocolRes,
            V2GMessageV2,
            V2GMessageV20,
            V2GMessageDINSPEC,
        ],
        message_exi: bytes = None,
    ):
        msg = self.check_msg_v2(message, [SessionStopReq])
        if not msg:
            return
        next_state: Type[State] = None
        if msg.body.session_stop_req.charging_session == ChargingSession.PAUSE:
            next_state = Pause
            session_stop_state = SessionStopAction.PAUSE
            # EVerest code start #
            EVEREST_CTX.publish('dlink_pause', None)
            # EVerest code end #
        else:
            next_state = Terminate
            session_stop_state = SessionStopAction.TERMINATE
            # EVSessionContext stores information for resuming a paused session.
            # As Terminate is requested, clear context information.
            self.comm_session.ev_session_context = EVSessionContext()
            # EVerest code start #
            EVEREST_CTX.publish('dlink_terminate', None)
            # EVerest code end #

        self.comm_session.stop_reason = StopNotification(
            True,
            f"EV requested to {
                session_stop_state.value} the communication session",
            self.comm_session.writer.get_extra_info("peername"),
            session_stop_state,
        )

        self.create_next_message(
            next_state,
            SessionStopRes(response_code=ResponseCode.OK),
            Timeouts.V2G_SECC_SEQUENCE_TIMEOUT,
            Namespace.ISO_V2_MSG_DEF,
        )


# ============================================================================
# |                     AC SECC STATES - ISO 15118-2                         |
# ============================================================================


class ChargingStatus(StateSECC):
    """
    The ISO 15118-2 state in which the SECC processes an
    ChargingStatusReq message from the EVCC.

    The EVCC may send one of the following requests in this state:
    1. a ChargingStatusReq
    2. a PowerDeliveryReq
    3. a MeteringReceiptReq

    Upon first initialisation of this state, we expect a
    ChargingStatusReq, but after that, the next possible request could
    be either another ChargingStatusReq (ongoing energy flow), or a
    PowerDeliveryReq (to either renegotiate the charging profile or to stop the
    power flow), or a MeteringReceiptReq (to exchange metering information).

    So we remain in this state until we know which is the following request from
    the EVCC and then transition to the appropriate state (or terminate if the
    incoming message doesn't fit any of the expected requests).

    As a result, the create_next_message() method might be called with
    next_state = None.
    """

    def __init__(self, comm_session: SECCCommunicationSession):
        super().__init__(comm_session, Timeouts.V2G_SECC_SEQUENCE_TIMEOUT)
        self.expecting_charging_status_req = True

    async def process_message(
        self,
        message: Union[
            SupportedAppProtocolReq,
            SupportedAppProtocolRes,
            V2GMessageV2,
            V2GMessageV20,
            V2GMessageDINSPEC,
        ],
        message_exi: bytes = None,
    ):
        msg = self.check_msg_v2(
            message,
            [ChargingStatusReq, PowerDeliveryReq, MeteringReceiptReq],
            self.expecting_charging_status_req,
        )
        if not msg:
            return

        if msg.body.power_delivery_req:
            await PowerDelivery(self.comm_session).process_message(message, message_exi)
            return

        if msg.body.metering_receipt_req:
            await MeteringReceipt(self.comm_session).process_message(
                message, message_exi
            )
            return

        # EVerest code start #
        receipt_required: bool = None
        if self.comm_session.selected_auth_option == AuthEnum.EIM_V2:
            receipt_required = False  # Always false
        else:
            receipt_required = await self.comm_session.evse_controller.get_receipt_required()
        # EVerest code end #

        # We don't care about signed meter values from the EVCC, but if you
        # do, then set receipt_required to True and set the field meter_info
        evse_controller = self.comm_session.evse_controller

        evse_max_current = None
        if self.comm_session.selected_auth_option == AuthEnum.EIM_V2:
            evse_max_current = await self.comm_session.evse_controller.get_ac_evse_max_current()

        charging_status_res = ChargingStatusRes(
            response_code=ResponseCode.OK,
            evse_id=await evse_controller.get_evse_id(Protocol.ISO_15118_2),
            sa_schedule_tuple_id=self.comm_session.selected_schedule,
            # EVerest code start #
            ac_evse_status=await evse_controller.get_ac_evse_status(),
            evse_max_current=await evse_controller.get_evse_max_current_limit(),
            # TODO Could maybe request an OCPP setting that determines
            #      whether or not a receipt is required and when
            #      (probably only makes sense at the beginning and end of
            #      a charging session). If true, set MeterInfo.
            meter_info=await self.comm_session.evse_controller.get_meter_info_v2(),
            receipt_required=receipt_required,
            evse_max_current=evse_max_current,
            # EVerest code end #
        )

        if charging_status_res.meter_info:
            self.comm_session.sent_meter_info = charging_status_res.meter_info

        # TODO Check in which case we would set EVSEMaxCurrent and how to
        #      request it via MQTT. Is optional, so let's leave it out for
        #      now.

        # TODO Check if a renegotiation is wanted (would be set in the field
        #      ac_evse_status). Let's leave that out for now.

        # Next request could be another ChargingStatusReq or a
        # PowerDeliveryReq, so we remain in this state for now
        next_state: Optional[Type[State]] = None
        if charging_status_res.receipt_required:
            # But if we set receipt_required to True, we expect a
            # MeteringReceiptReq
            next_state = MeteringReceipt

        self.create_next_message(
            next_state,
            charging_status_res,
            Timeouts.V2G_SECC_SEQUENCE_TIMEOUT,
            Namespace.ISO_V2_MSG_DEF,
        )

        self.expecting_charging_status_req = False


# ============================================================================
# |                     DC SECC STATES - ISO 15118-2                         |
# ============================================================================


class CableCheck(StateSECC):
    """
    The ISO 15118-2 state in which the SECC processes an
    CableCheckReq message from the EVCC.
    """

    def __init__(self, comm_session: SECCCommunicationSession):
        super().__init__(comm_session, Timeouts.V2G_SECC_SEQUENCE_TIMEOUT)
        self.cable_check_req_was_received = False
        # EVerest code start #
        self.isolation_check_requested = False
        # EVerest code end #

    async def process_message(
        self,
        message: Union[
            SupportedAppProtocolReq,
            SupportedAppProtocolRes,
            V2GMessageV2,
            V2GMessageV20,
            V2GMessageDINSPEC,
        ],
        message_exi: bytes = None,
    ):
        msg = self.check_msg_v2(message, [CableCheckReq])
        if not msg:
            return

        cable_check_req: CableCheckReq = msg.body.cable_check_req

        # EVerest code start #
        ev_status: dict = dict([
            ("DC_EVReady", cable_check_req.dc_ev_status.ev_ready),
            ("DC_EVErrorCode", cable_check_req.dc_ev_status.ev_error_code),
            ("DC_EVRESSSOC", cable_check_req.dc_ev_status.ev_ress_soc),
        ])
        EVEREST_CTX.publish('DC_EVStatus', ev_status)
        # EVerest code end #

        if cable_check_req.dc_ev_status.ev_error_code != DCEVErrorCode.NO_ERROR:
            self.stop_state_machine(
                f"{cable_check_req.dc_ev_status} "
                "has Error"
                f"{cable_check_req.dc_ev_status}",
                message,
                ResponseCode.FAILED,
            )
            return

        # EVerest code start #
        if not self.isolation_check_requested:
            EVEREST_CTX.publish('Start_CableCheck', None)
            self.isolation_check_requested = True
            await self.comm_session.evse_controller.setIsolationMonitoringActive(True)
        # EVerest code end #

        # TODO_SL: Überlegen wie es weiter geht
        # if not self.cable_check_req_was_received:
        #     # Requirement in 6.4.3.106 of the IEC 61851-23
        #     # Any relays in the DC output circuit of the DC station shall
        #     # be closed during the insulation test
        #     contactor_state = await self.comm_session.evse_controller.close_contactor()
        #     if contactor_state != Contactor.CLOSED:
        #         self.stop_state_machine(
        #             "Contactor didnt close for Cable Check",
        #             message,
        #             ResponseCode.FAILED,
        #         )
        #         return
        #     await self.comm_session.evse_controller.start_cable_check()
        #     self.cable_check_req_was_received = True

<<<<<<< HEAD
        self.comm_session.evse_controller.ev_data_context.soc = (
=======
            self.cable_check_req_was_received = True
        self.comm_session.evse_controller.ev_data_context.ev_session_context.soc = (
>>>>>>> dc8c3231
            cable_check_req.dc_ev_status.ev_ress_soc
        )

        dc_charger_state = await self.comm_session.evse_controller.get_dc_evse_status()
        cableCheckFinished = await self.comm_session.evse_controller.isCableCheckFinished()

        evse_processing = EVSEProcessing.ONGOING
        next_state = None
        if cableCheckFinished is True and dc_charger_state.evse_isolation_status in [
            IsolationLevel.VALID,
            IsolationLevel.WARNING,
        ]:
            if dc_charger_state.evse_isolation_status == IsolationLevel.WARNING:
                logger.warning(
                    "Isolation resistance measured by EVSE is in Warning-Range"
                )
            evse_processing = EVSEProcessing.FINISHED
            next_state = PreCharge
            # EVerest code start #
            await self.comm_session.evse_controller.setIsolationMonitoringActive(False)
            # EVerest code end #
        elif dc_charger_state.evse_isolation_status in [
            IsolationLevel.FAULT,
            IsolationLevel.NO_IMD,
        ]:
            self.stop_state_machine(
                f"Isolation Failure: {dc_charger_state.evse_isolation_status}",
                message,
                ResponseCode.FAILED,
            )
            return

        dc_charger_state = await self.comm_session.evse_controller.get_dc_evse_status()

        cable_check_res = CableCheckRes(
            response_code=ResponseCode.OK,
            dc_evse_status=await self.comm_session.evse_controller.get_dc_evse_status(),
            evse_processing=evse_processing,
        )

        self.create_next_message(
            next_state,
            cable_check_res,
            Timeouts.V2G_SECC_SEQUENCE_TIMEOUT,
            Namespace.ISO_V2_MSG_DEF,
        )


class PreCharge(StateSECC):
    """
    The ISO 15118-2 state in which the SECC processes an
    PreChargeReq message from the EVCC.
    In this state the EVSE adapts the DC output voltage to the
    requested voltage from the EV.
    The difference between these voltages must be smaller than 20V (according 61851-23).
    The EV sends a PowerDeliveryReq as soon as the precharge process has finished.
    """

    def __init__(self, comm_session: SECCCommunicationSession):
        super().__init__(comm_session, Timeouts.V2G_SECC_SEQUENCE_TIMEOUT)
        self.expecting_precharge_req = True

    async def process_message(
        self,
        message: Union[
            SupportedAppProtocolReq,
            SupportedAppProtocolRes,
            V2GMessageV2,
            V2GMessageV20,
            V2GMessageDINSPEC,
        ],
        message_exi: bytes = None,
    ):
        msg = self.check_msg_v2(
            message,
            [PreChargeReq, PowerDeliveryReq],
            self.expecting_precharge_req,
        )
        if not msg:
            return

        if msg.body.power_delivery_req:
            await PowerDelivery(self.comm_session).process_message(message, message_exi)
            return

        precharge_req: PreChargeReq = msg.body.pre_charge_req

        # EVerest code start #
        ev_status: dict = dict([
            ("DC_EVReady", precharge_req.dc_ev_status.ev_ready),
            ("DC_EVErrorCode", precharge_req.dc_ev_status.ev_error_code),
            ("DC_EVRESSSOC", precharge_req.dc_ev_status.ev_ress_soc),
        ])
        EVEREST_CTX.publish('DC_EVStatus', ev_status)

        ev_target_voltage = precharge_req.ev_target_voltage.value * \
            pow(10, precharge_req.ev_target_voltage.multiplier)
        # if ev_target_voltage < 0: ev_target_voltage = 0
        ev_target_current = precharge_req.ev_target_current.value * \
            pow(10, precharge_req.ev_target_current.multiplier)
        # if ev_target_current < 0: ev_target_current = 0
        ev_targetvalues: dict = dict([
            ("DC_EVTargetVoltage", ev_target_voltage),
            ("DC_EVTargetCurrent", ev_target_current),
        ])
        EVEREST_CTX.publish('DC_EVTargetVoltageCurrent', ev_targetvalues)

        # EVerest code end #

        if precharge_req.dc_ev_status.ev_error_code != DCEVErrorCode.NO_ERROR:
            self.stop_state_machine(
                f"{precharge_req.dc_ev_status} "
                "has Error"
                f"{precharge_req.dc_ev_status}",
                message,
                ResponseCode.FAILED,
            )
            return

        self.comm_session.evse_controller.ev_data_context.ev_session_context.soc = (
            precharge_req.dc_ev_status.ev_ress_soc
        )

        # for the PreCharge phase, the requested current must be < 2 A
        # (maximum inrush current according to CC.5.2 in IEC61851 -23)
        present_current = (
            await self.comm_session.evse_controller.get_evse_present_current(
                Protocol.ISO_15118_2
            )
        )
        if isinstance(present_current, PVEVSEPresentCurrent):
            present_current_in_a = (
                present_current.value * 10**present_current.multiplier
            )
            target_current = precharge_req.ev_target_current
            target_current_in_a = target_current.value * 10**target_current.multiplier
        else:
            present_current_in_a = present_current.value
            target_current = precharge_req.ev_target_current
            target_current_in_a = target_current.value

        if present_current_in_a > 2 or target_current_in_a > 2:
            self.stop_state_machine(
                "Target current or present current too high in state Precharge",
                message,
                ResponseCode.FAILED,
            )
            return

        # Set precharge voltage in every loop.
        # Because there are EVs that send a wrong Precharge-Voltage
        # in the first message (example: BMW i3 Rex 2018)
        await self.comm_session.evse_controller.set_precharge(
            precharge_req.ev_target_voltage, precharge_req.ev_target_current
        )

        dc_charger_state = await self.comm_session.evse_controller.get_dc_evse_status()
        evse_present_voltage = (
            await self.comm_session.evse_controller.get_evse_present_voltage(
                Protocol.ISO_15118_2
            )
        )

        precharge_res = PreChargeRes(
            response_code=ResponseCode.OK,
            dc_evse_status=dc_charger_state,
            evse_present_voltage=evse_present_voltage,
        )

        next_state = None
        self.create_next_message(
            next_state,
            precharge_res,
            Timeouts.V2G_SECC_SEQUENCE_TIMEOUT,
            Namespace.ISO_V2_MSG_DEF,
        )

        self.expecting_precharge_req = False


class CurrentDemand(StateSECC):
    """
    The ISO 15118-2 state in which the SECC processes an
    CurrentDemandReq message from the EVCC.
    """

    def __init__(self, comm_session: SECCCommunicationSession):
        super().__init__(comm_session, Timeouts.V2G_SECC_SEQUENCE_TIMEOUT)
        self.expecting_current_demand_req = True
        # EVerest code start #
        self.firstMessage: bool = True
        # EVerest code end #

    async def process_message(
        self,
        message: Union[
            SupportedAppProtocolReq,
            SupportedAppProtocolRes,
            V2GMessageV2,
            V2GMessageV20,
            V2GMessageDINSPEC,
        ],
        message_exi: bytes = None,
    ):
        msg = self.check_msg_v2(
            message,
            [CurrentDemandReq, PowerDeliveryReq],
            self.expecting_current_demand_req,
        )
        if not msg:
            return

        if msg.body.power_delivery_req:
            await PowerDelivery(self.comm_session).process_message(message, message_exi)
            return

        current_demand_req: CurrentDemandReq = msg.body.current_demand_req

<<<<<<< HEAD
        # EVerest code start #
        if self.firstMessage is True:
            EVEREST_CTX.publish('currentDemand_Started', None)
            self.firstMessage = False

        EVEREST_CTX.publish('DC_ChargingComplete',
                            current_demand_req.charging_complete)

        ev_status: dict = dict([
            ("DC_EVReady", current_demand_req.dc_ev_status.ev_ready),
            ("DC_EVErrorCode", current_demand_req.dc_ev_status.ev_error_code),
            ("DC_EVRESSSOC", current_demand_req.dc_ev_status.ev_ress_soc),
        ])
        EVEREST_CTX.publish('DC_EVStatus', ev_status)

        ev_target_voltage = current_demand_req.ev_target_voltage.value * \
            pow(10, current_demand_req.ev_target_voltage.multiplier)
        # if ev_target_voltage < 0: ev_target_voltage = 0
        ev_target_current = current_demand_req.ev_target_current.value * \
            pow(10, current_demand_req.ev_target_current.multiplier)
        # if ev_target_current < 0: ev_target_current = 0
        ev_targetvalues: dict = dict([
            ("DC_EVTargetVoltage", ev_target_voltage),
            ("DC_EVTargetCurrent", ev_target_current),
        ])
        EVEREST_CTX.publish('DC_EVTargetVoltageCurrent', ev_targetvalues)

        if current_demand_req.bulk_charging_complete:
            EVEREST_CTX.publish('DC_BulkChargingComplete',
                                current_demand_req.bulk_charging_complete)

        ev_maxvalues: dict = dict()

        if current_demand_req.ev_max_current_limit:
            ev_max_current_limit: float = current_demand_req.ev_max_current_limit.value * pow(
                10, current_demand_req.ev_max_current_limit.multiplier
            )
            # if ev_max_current_limit < 0: ev_max_current_limit = 0
            ev_maxvalues.update(
                {"DC_EVMaximumCurrentLimit": ev_max_current_limit})

        if current_demand_req.ev_max_voltage_limit:
            ev_max_voltage_limit: float = current_demand_req.ev_max_voltage_limit.value * pow(
                10, current_demand_req.ev_max_voltage_limit.multiplier
            )
            # if ev_max_voltage_limit < 0: ev_max_voltage_limit = 0
            ev_maxvalues.update(
                {"DC_EVMaximumVoltageLimit": ev_max_voltage_limit})

        if current_demand_req.ev_max_power_limit:
            ev_max_power_limit: float = current_demand_req.ev_max_power_limit.value * pow(
                10, current_demand_req.ev_max_power_limit.multiplier
            )
            # if ev_max_power_limit < 0: ev_max_power_limit = 0
            ev_maxvalues.update({"DC_EVMaximumPowerLimit": ev_max_power_limit})

        if ev_maxvalues:
            EVEREST_CTX.publish('DC_EVMaximumLimits', ev_maxvalues)

        format = "%Y-%m-%dT%H:%M:%SZ"  # "yyyy-MM-dd'T'HH:mm:ss'Z'"
        datetime_now_utc = datetime.utcnow()

        ev_reamingTime: dict = dict()

        if current_demand_req.remaining_time_to_bulk_soc:
            seconds_bulk_soc: float = current_demand_req.remaining_time_to_bulk_soc.value * pow(
                10, current_demand_req.remaining_time_to_bulk_soc.multiplier
            )
            re_bulk_soc_time = datetime_now_utc + \
                timedelta(seconds=seconds_bulk_soc)
            ev_reamingTime.update(
                {"EV_RemainingTimeToBulkSoC": re_bulk_soc_time.strftime(format)})

        if current_demand_req.remaining_time_to_full_soc:
            seconds_full_soc: float = current_demand_req.remaining_time_to_full_soc.value * pow(
                10, current_demand_req.remaining_time_to_full_soc.multiplier
            )
            re_full_soc_time = datetime_now_utc + \
                timedelta(seconds=seconds_full_soc)
            ev_reamingTime.update(
                {"EV_RemainingTimeToFullSoC": re_full_soc_time.strftime(format)})

        if ev_reamingTime:
            EVEREST_CTX.publish('DC_EVRemainingTime', ev_reamingTime)
        # EVerest code end #

        self.comm_session.evse_controller.ev_data_context.soc = (
=======
        self.comm_session.evse_controller.ev_data_context.ev_session_context.soc = (
>>>>>>> dc8c3231
            current_demand_req.dc_ev_status.ev_ress_soc
        )

        self.comm_session.evse_controller.ev_data_context.ev_session_context.remaining_time_to_bulk_soc_s = (  # noqa: E501
            None
            if current_demand_req.remaining_time_to_bulk_soc is None
            else current_demand_req.remaining_time_to_bulk_soc.get_decimal_value()
        )

        self.comm_session.evse_controller.ev_data_context.ev_session_context.remaining_time_to_full_soc_s = (  # noqa: E501
            None
            if current_demand_req.remaining_time_to_full_soc is None
            else current_demand_req.remaining_time_to_full_soc.get_decimal_value()
        )

        self.comm_session.evse_controller.ev_charge_params_limits.ev_max_current = (
            current_demand_req.ev_max_current_limit
        )

        await self.comm_session.evse_controller.send_charging_command(
            current_demand_req.ev_target_voltage, current_demand_req.ev_target_current
        )

        # EVerest code start #
        receipt_required: bool = None
        if self.comm_session.selected_auth_option == AuthEnum.EIM_V2:
            receipt_required = False  # Always false
        else:
            receipt_required = await self.comm_session.evse_controller.get_receipt_required()
        # EVerest code end #

        # We don't care about signed meter values from the EVCC, but if you
        # do, then set receipt_required to True and set the field meter_info
        evse_controller = self.comm_session.evse_controller

        dc_evse_status = await evse_controller.get_dc_evse_status()

        current_demand_res = CurrentDemandRes(
            response_code=ResponseCode.OK,
            dc_evse_status=await evse_controller.get_dc_evse_status(),
            evse_present_voltage=await evse_controller.get_evse_present_voltage(Protocol.ISO_15118_2),
            evse_present_current=await evse_controller.get_evse_present_current(Protocol.ISO_15118_2),
            evse_current_limit_achieved=(
                await evse_controller.is_evse_current_limit_achieved()
            ),
            evse_voltage_limit_achieved=(
                await evse_controller.is_evse_voltage_limit_achieved()
            ),
            evse_power_limit_achieved=await evse_controller.is_evse_power_limit_achieved(),  # noqa
            evse_max_voltage_limit=await evse_controller.get_evse_max_voltage_limit(),
            evse_max_current_limit=await evse_controller.get_evse_max_current_limit(),
            evse_max_power_limit=await evse_controller.get_evse_max_power_limit(),
            evse_id=await evse_controller.get_evse_id(Protocol.ISO_15118_2),
            sa_schedule_tuple_id=self.comm_session.selected_schedule,
            # TODO Could maybe request an OCPP setting that determines
            #      whether or not a receipt is required and when
            #      (probably only makes sense at the beginning and end of
            #      a charging session). If true, set MeterInfo.
            # EVerest code start #
            meter_info=await self.comm_session.evse_controller.get_meter_info_v2(),
            receipt_required=receipt_required,
            # EVerest code end #
        )

        if dc_evse_status.evse_status_code is DCEVSEStatusCode.EVSE_SHUTDOWN:
            EVEREST_CTX.publish('currentDemand_Finished', None)

        if current_demand_res.meter_info:
            self.comm_session.sent_meter_info = current_demand_res.meter_info

        # TODO Check in which case we would set EVSEMaxCurrent and how to
        #      request it via MQTT. Is optional, so let's leave it out for
        #      now.

        # TODO Check if a renegotiation is wanted (would be set in the field
        #      dc_evse_status). Let's leave that out for now.

        # TODO Next request could be another CurrentDemandReq or a
        # PowerDeliveryReq, so we remain in this state for now
        next_state: Optional[Type[State]] = None
        if current_demand_res.receipt_required:
            # But if we set receipt_required to True, we expect a
            # MeteringReceiptReq
            next_state = MeteringReceipt

        self.create_next_message(
            next_state,
            current_demand_res,
            Timeouts.V2G_SECC_SEQUENCE_TIMEOUT,
            Namespace.ISO_V2_MSG_DEF,
        )

        self.expecting_current_demand_req = False


class WeldingDetection(StateSECC):
    """
    The ISO 15118-2 state in which the SECC processes an
    WeldingDetectionReq message from the EVCC.
    """

    def __init__(self, comm_session: SECCCommunicationSession):
        super().__init__(comm_session, Timeouts.V2G_SECC_SEQUENCE_TIMEOUT)
        self.expecting_welding_detection_req = True

    async def process_message(
        self,
        message: Union[
            SupportedAppProtocolReq,
            SupportedAppProtocolRes,
            V2GMessageV2,
            V2GMessageV20,
            V2GMessageDINSPEC,
        ],
        message_exi: bytes = None,
    ):
        msg = self.check_msg_v2(
            message,
            [
                WeldingDetectionReq,
                SessionStopReq,
            ],
            self.expecting_welding_detection_req,
        )
        if not msg:
            return

        if msg.body.session_stop_req:
            await SessionStop(self.comm_session).process_message(message, message_exi)
            return

        # EVerest code start #
        welding_detection_req: WeldingDetectionReq = msg.body.welding_detection_req

        ev_status: dict = dict([
            ("DC_EVReady", welding_detection_req.dc_ev_status.ev_ready),
            ("DC_EVErrorCode", welding_detection_req.dc_ev_status.ev_error_code),
            ("DC_EVRESSSOC", welding_detection_req.dc_ev_status.ev_ress_soc),
        ])
        EVEREST_CTX.publish('DC_EVStatus', ev_status)
        # EVerest code end #

        welding_detection_res = WeldingDetectionRes(
            response_code=ResponseCode.OK,
            dc_evse_status=await self.comm_session.evse_controller.get_dc_evse_status(),
            evse_present_voltage=(
                await self.comm_session.evse_controller.get_evse_present_voltage(
                    Protocol.ISO_15118_2
                )
            ),
        )

        next_state = None
        self.create_next_message(
            next_state,
            welding_detection_res,
            Timeouts.V2G_SECC_SEQUENCE_TIMEOUT,
            Namespace.ISO_V2_MSG_DEF,
        )

        self.expecting_welding_detection_req = False


def get_state_by_msg_type(message_type: Type[BodyBase]) -> Optional[Type[State]]:
    states_dict = {
        SessionSetupReq: SessionSetup,
        ServiceDiscoveryReq: ServiceDiscovery,
        ServiceDetailReq: ServiceDetail,
        PaymentServiceSelectionReq: PaymentServiceSelection,
        CertificateInstallationReq: CertificateInstallation,
        CertificateUpdateReq: CertificateUpdate,
        PaymentDetailsReq: PaymentDetails,
        AuthorizationReq: Authorization,
        CableCheckReq: CableCheck,
        PreChargeReq: PreCharge,
        ChargeParameterDiscoveryReq: ChargeParameterDiscovery,
        PowerDeliveryReq: PowerDelivery,
        ChargingStatusReq: ChargingStatus,
        CurrentDemandReq: CurrentDemand,
        MeteringReceiptReq: MeteringReceipt,
        WeldingDetectionReq: WeldingDetection,
        SessionStopReq: SessionStop,
    }

    return states_dict.get(message_type, None)<|MERGE_RESOLUTION|>--- conflicted
+++ resolved
@@ -12,15 +12,8 @@
 import os
 
 from iso15118.secc.comm_session_handler import SECCCommunicationSession
-<<<<<<< HEAD
-from iso15118.secc.controller.interface import (
-    EVChargeParamsLimits,
-    EVSessionContext,
-)
-=======
-from iso15118.secc.controller.ev_data import EVChargeParamsLimits, EVSessionContext15118
+from iso15118.secc.controller.ev_data import EVChargeParamsLimits, EVSessionContext
 from iso15118.secc.controller.interface import AuthorizationResponse
->>>>>>> dc8c3231
 from iso15118.secc.states.secc_state import StateSECC
 from iso15118.shared.exceptions import (
     CertAttributeError,
@@ -1301,13 +1294,9 @@
         # then the upcoming requests won't contain the signature. Thus, we
         # only do the signature validation once
         self.signature_verified_once = False
-<<<<<<< HEAD
         # EVerest code start #
         self.authorizationRequested = False
         # EVerest code end #
-=======
-        self.authorization_complete = False
->>>>>>> dc8c3231
 
     async def process_message(
         self,
@@ -1385,7 +1374,6 @@
         # note that the certificate_chain and hashed_data are empty here
         # as they were already send previously in the PaymentDetails state
 
-<<<<<<< HEAD
         current_authorization_status = (
             await self.comm_session.evse_controller.is_authorized(
                 id_token_type=(
@@ -1395,9 +1383,6 @@
                 ),
             )
         )
-
-=======
->>>>>>> dc8c3231
         response_code: Optional[
             Union[ResponseCodeV2, ResponseCodeV20, ResponseCodeDINSPEC]
         ] = ResponseCode.OK
@@ -1407,7 +1392,6 @@
         if not self.authorization_complete:
             current_authorization_status = (
                 await self.comm_session.evse_controller.is_authorized(
-                    id_token=id_token,
                     id_token_type=(
                         AuthorizationTokenType.EMAID
                         if self.comm_session.selected_auth_option == AuthEnum.PNC_V2
@@ -2626,12 +2610,7 @@
         #     await self.comm_session.evse_controller.start_cable_check()
         #     self.cable_check_req_was_received = True
 
-<<<<<<< HEAD
-        self.comm_session.evse_controller.ev_data_context.soc = (
-=======
-            self.cable_check_req_was_received = True
         self.comm_session.evse_controller.ev_data_context.ev_session_context.soc = (
->>>>>>> dc8c3231
             cable_check_req.dc_ev_status.ev_ress_soc
         )
 
@@ -2850,7 +2829,6 @@
 
         current_demand_req: CurrentDemandReq = msg.body.current_demand_req
 
-<<<<<<< HEAD
         # EVerest code start #
         if self.firstMessage is True:
             EVEREST_CTX.publish('currentDemand_Started', None)
@@ -2937,10 +2915,93 @@
             EVEREST_CTX.publish('DC_EVRemainingTime', ev_reamingTime)
         # EVerest code end #
 
-        self.comm_session.evse_controller.ev_data_context.soc = (
-=======
+        # EVerest code start #
+        if self.firstMessage is True:
+            EVEREST_CTX.publish('currentDemand_Started', None)
+            self.firstMessage = False
+
+        EVEREST_CTX.publish('DC_ChargingComplete',
+                            current_demand_req.charging_complete)
+
+        ev_status: dict = dict([
+            ("DC_EVReady", current_demand_req.dc_ev_status.ev_ready),
+            ("DC_EVErrorCode", current_demand_req.dc_ev_status.ev_error_code),
+            ("DC_EVRESSSOC", current_demand_req.dc_ev_status.ev_ress_soc),
+        ])
+        EVEREST_CTX.publish('DC_EVStatus', ev_status)
+
+        ev_target_voltage = current_demand_req.ev_target_voltage.value * \
+            pow(10, current_demand_req.ev_target_voltage.multiplier)
+        # if ev_target_voltage < 0: ev_target_voltage = 0
+        ev_target_current = current_demand_req.ev_target_current.value * \
+            pow(10, current_demand_req.ev_target_current.multiplier)
+        # if ev_target_current < 0: ev_target_current = 0
+        ev_targetvalues: dict = dict([
+            ("DC_EVTargetVoltage", ev_target_voltage),
+            ("DC_EVTargetCurrent", ev_target_current),
+        ])
+        EVEREST_CTX.publish('DC_EVTargetVoltageCurrent', ev_targetvalues)
+
+        if current_demand_req.bulk_charging_complete:
+            EVEREST_CTX.publish('DC_BulkChargingComplete',
+                                current_demand_req.bulk_charging_complete)
+
+        ev_maxvalues: dict = dict()
+
+        if current_demand_req.ev_max_current_limit:
+            ev_max_current_limit: float = current_demand_req.ev_max_current_limit.value * pow(
+                10, current_demand_req.ev_max_current_limit.multiplier
+            )
+            # if ev_max_current_limit < 0: ev_max_current_limit = 0
+            ev_maxvalues.update(
+                {"DC_EVMaximumCurrentLimit": ev_max_current_limit})
+
+        if current_demand_req.ev_max_voltage_limit:
+            ev_max_voltage_limit: float = current_demand_req.ev_max_voltage_limit.value * pow(
+                10, current_demand_req.ev_max_voltage_limit.multiplier
+            )
+            # if ev_max_voltage_limit < 0: ev_max_voltage_limit = 0
+            ev_maxvalues.update(
+                {"DC_EVMaximumVoltageLimit": ev_max_voltage_limit})
+
+        if current_demand_req.ev_max_power_limit:
+            ev_max_power_limit: float = current_demand_req.ev_max_power_limit.value * pow(
+                10, current_demand_req.ev_max_power_limit.multiplier
+            )
+            # if ev_max_power_limit < 0: ev_max_power_limit = 0
+            ev_maxvalues.update({"DC_EVMaximumPowerLimit": ev_max_power_limit})
+
+        if ev_maxvalues:
+            EVEREST_CTX.publish('DC_EVMaximumLimits', ev_maxvalues)
+
+        format = "%Y-%m-%dT%H:%M:%SZ"  # "yyyy-MM-dd'T'HH:mm:ss'Z'"
+        datetime_now_utc = datetime.utcnow()
+
+        ev_reamingTime: dict = dict()
+
+        if current_demand_req.remaining_time_to_bulk_soc:
+            seconds_bulk_soc: float = current_demand_req.remaining_time_to_bulk_soc.value * pow(
+                10, current_demand_req.remaining_time_to_bulk_soc.multiplier
+            )
+            re_bulk_soc_time = datetime_now_utc + \
+                timedelta(seconds=seconds_bulk_soc)
+            ev_reamingTime.update(
+                {"EV_RemainingTimeToBulkSoC": re_bulk_soc_time.strftime(format)})
+
+        if current_demand_req.remaining_time_to_full_soc:
+            seconds_full_soc: float = current_demand_req.remaining_time_to_full_soc.value * pow(
+                10, current_demand_req.remaining_time_to_full_soc.multiplier
+            )
+            re_full_soc_time = datetime_now_utc + \
+                timedelta(seconds=seconds_full_soc)
+            ev_reamingTime.update(
+                {"EV_RemainingTimeToFullSoC": re_full_soc_time.strftime(format)})
+
+        if ev_reamingTime:
+            EVEREST_CTX.publish('DC_EVRemainingTime', ev_reamingTime)
+        # EVerest code end #
+
         self.comm_session.evse_controller.ev_data_context.ev_session_context.soc = (
->>>>>>> dc8c3231
             current_demand_req.dc_ev_status.ev_ress_soc
         )
 
