--- conflicted
+++ resolved
@@ -1,4 +1,3 @@
-<<<<<<< HEAD
 from iso15118.shared.messages.datatypes import (
     DCEVSEChargeParameter,
     DCEVSEStatus,
@@ -105,9 +104,6 @@
     UnitSymbol,
 )
 from iso15118.shared.messages.iso15118_2.body import EMAID
-=======
-from iso15118.shared.messages.enums import AuthEnum, Namespace, ISOV20PayloadTypes
->>>>>>> 8ff50c26
 from iso15118.shared.messages.iso15118_2.body import (
     EMAID,
     AuthorizationReq as AuthorizationReqV2,
@@ -134,6 +130,7 @@
     PowerDeliveryRes as PowerDeliveryResV2,
     PreChargeReq,
     PreChargeRes,
+    ResponseCode as ResponseCodeV2,
     ServiceDetailReq as ServiceDetailReqV2,
     ServiceDetailRes as ServiceDetailResV2,
     ServiceDiscoveryReq as ServiceDiscoveryReqV2,
@@ -151,20 +148,7 @@
     ChargeService,
     DHPublicKey,
     EncryptedPrivateKey,
-<<<<<<< HEAD
-=======
-    EnergyTransferModeEnum,
-    EVSENotification,
-    EVSEProcessing,
-    IsolationLevel,
-    PVEVSEPresentCurrent,
-    PVEVSEPresentVoltage,
-    ResponseCode as ResponseCodeV2,
-    ServiceCategory,
-    ServiceID,
-    AuthOptionList,
->>>>>>> 8ff50c26
-    EnergyTransferModeList,
+    EnergyTransferModeList, AuthOptionList, ServiceID, ServiceCategory,
 )
 from iso15118.shared.messages.iso15118_20.ac import (
     ACChargeLoopReq,
@@ -198,19 +182,8 @@
     Service,
     ServiceDetailReq as ServiceDetailReqV20,
     ServiceDetailRes as ServiceDetailResV20,
-<<<<<<< HEAD
-)
-from iso15118.shared.messages.iso15118_20.common_messages import (
-=======
->>>>>>> 8ff50c26
     ServiceDiscoveryReq as ServiceDiscoveryReqV20,
     ServiceDiscoveryRes as ServiceDiscoveryResV20,
-<<<<<<< HEAD
-)
-from iso15118.shared.messages.iso15118_20.common_messages import (
-    ServiceList,
-=======
->>>>>>> 8ff50c26
     ServiceParameterList,
     ServiceSelectionReq,
     ServiceSelectionRes,
@@ -218,14 +191,7 @@
     SessionSetupRes as SessionSetupResV20,
     SessionStopReq as SessionStopReqV20,
     SessionStopRes as SessionStopResV20,
-<<<<<<< HEAD
-)
-from iso15118.shared.messages.iso15118_20.common_messages import (
     SignedInstallationData,
-    SubCertificates,
-=======
-    SignedInstallationData,
->>>>>>> 8ff50c26
 )
 from iso15118.shared.messages.iso15118_20.common_types import (
     MessageHeader as MessageHeaderV20,
@@ -238,7 +204,6 @@
     DCChargeParameterDiscoveryRes,
     DCChargeParameterDiscoveryResParams,
 )
-<<<<<<< HEAD
 
 
 def init_failed_responses_din_spec_70121() -> dict:
@@ -384,8 +349,6 @@
         ),
     }
     return failed_response_iso_dinspec
-=======
->>>>>>> 8ff50c26
 
 
 def init_failed_responses_iso_v2() -> dict:
