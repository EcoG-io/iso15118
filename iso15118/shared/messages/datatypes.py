from enum import Enum
from typing import List, Literal

from pydantic import Field, root_validator

from iso15118.shared.settings import get_ignoring_value_range
import logging

from iso15118.shared.messages import BaseModel
from iso15118.shared.messages.enums import (
    INT_16_MAX,
    INT_16_MIN,
    IsolationLevel,
    UnitSymbol,
)

logger = logging.getLogger(__name__)

class PhysicalValue(BaseModel):
    """
    All classes inheriting from PhysicalValue start with 'PV'
    (abbreviation for 'Physical Value') and define value and unit fields.
    See Table 68 in section 8.5.2.7 in ISO 15118-2

    Those classes also inherit the private attribute `_max_limit`, which is used
    to set the maximum limit of each specific physical type and used in the
    `validate_value_range` method. This private attribute is not added to the
    Pydantic model in anyway: https://github.com/samuelcolvin/pydantic/issues/655

    The minimum limit is fixed to 0, as in ISO 15118-2 there are no PhysicalValues
    that can go below that value.
    """

    _max_limit: int = 0
    _min_limit: int = 0
    # XSD int16 range [-32768, 32767]
    value: int = Field(..., ge=INT_16_MIN, le=INT_16_MAX, alias="Value")
    # XSD type byte with value range [-3..3]
    multiplier: int = Field(..., ge=-3, le=3, alias="Multiplier")

<<<<<<< HEAD
    # @root_validator
    # def validate_value_range(cls, values):
    #     """
    #     Validator for the range of the PhysicalValue type

    #     Raises:
    #         ValueError, if the calculated value exceeds the limits set
    #     """
    #     value = values.get("value")
    #     multiplier = values.get("multiplier")
    #     calculated_value = value * 10**multiplier
    #     if calculated_value > cls._max_limit or calculated_value < 0:
    #         message: str = (
    #             f"{cls.__name__[2:]} value limit exceeded: {calculated_value} \n"
    #             f"Max: {cls._max_limit} \n"
    #             f"Min: 0"
    #         )
    #         if get_ignoring_value_range():
    #             logger.warning(message)
    #         else:
    #             raise ValueError(message)
    #     return values
=======
    @root_validator
    def validate_value_range(cls, values):
        """
        Validator for the range of the PhysicalValue type

        Raises:
            ValueError, if the calculated value exceeds the limits set
        """
        value = values.get("value")
        multiplier = values.get("multiplier")
        calculated_value = value * 10**multiplier
        if calculated_value > cls._max_limit or calculated_value < cls._min_limit:
            raise ValueError(
                f"{cls.__name__[2:] }"  # type: ignore[attr-defined]
                f"value limit exceeded: {calculated_value} \n"
                f"Max: {cls._max_limit} \n"
                f"Min: 0"
            )
        return values
>>>>>>> 3ebfea18

    def get_decimal_value(self) -> float:
        return self.value * 10**self.multiplier


class PVChargingProfileEntryMaxPower(PhysicalValue):
    """
    See Table 68 in section 8.5.2.7 in ISO 15118-2

    Value is of XSD type short (16 bit integer) with value range [-32768..32767].
    But Table 68 shows a max value of 200000 for ChargingProfileEntryMaxPower.
    Therefore, you'll have to use the multiplier to reach the max value
    (e.g. multiplier = 3 and value = 200 => 200 * 10 ^ 3)
    """

    _max_limit: int = 200000
    unit: Literal[UnitSymbol.WATT] = Field(..., alias="Unit")


class PVEAmount(PhysicalValue):
    """
    See Table 68 in section 8.5.2.7 in ISO 15118-2

    Value is of XSD type short (16 bit integer) with value range [-32768..32767].
    But Table 68 shows a max value of 200000 for EAmount.
    Therefore, you'll have to use the multiplier to reach the max value
    (e.g. multiplier = 3 and value = 200 => 200 * 10 ^ 3)
    """

    _max_limit: int = 200000
    unit: Literal[UnitSymbol.WATT_HOURS] = Field(..., alias="Unit")


class PVEVEnergyCapacity(PhysicalValue):
    """
     See Table 68 in section 8.5.2.7 in ISO 15118-2

     Value is of XSD type short (16 bit integer) with value range [-32768..32767].
     But Table 68 shows a max value of 200000 for EVEnergyCapacity.
    Therefore, you'll have to use the multiplier to reach the max value
     (e.g. multiplier = 3 and value = 200 => 200 * 10 ^ 3)
    """

    _max_limit: int = 200000
    unit: Literal[UnitSymbol.WATT_HOURS] = Field(..., alias="Unit")


class PVEVEnergyRequest(PhysicalValue):
    """
    See Table 68 in section 8.5.2.7 in ISO 15118-2

    Value is of XSD type short (16 bit integer) with value range [-32768..32767].
    But Table 68 shows a max value of 200000 for EVEnergyRequest.
    Therefore, you'll have to use the multiplier to reach the max value
    (e.g. multiplier = 3 and value = 200 => 200 * 10 ^ 3)
    """

    _max_limit: int = 200000
    unit: Literal[UnitSymbol.WATT_HOURS] = Field(..., alias="Unit")


class PVEVMaxCurrent(PhysicalValue):
    """
    See Table 68 in section 8.5.2.7 in ISO 15118-2
    """

    _max_limit: int = 400
    unit: Literal[UnitSymbol.AMPERE] = Field(..., alias="Unit")


class PVEVMaxCurrentLimit(PhysicalValue):
    """See Table 68 in section 8.5.2.7 in ISO 15118-2"""

    _max_limit: int = 400
    unit: Literal[UnitSymbol.AMPERE] = Field(..., alias="Unit")


class PVEVMaxPowerLimit(PhysicalValue):
    """
    See Table 68 in section 8.5.2.7 in ISO 15118-2

    Value is of XSD type short (16 bit integer) with value range [-32768..32767].
    But Table 68 shows a max value of 200000 for EVMaxPowerLimit.
    Therefore, you'll have to use the multiplier to reach the max value
    (e.g. multiplier = 3 and value = 200 => 200 * 10 ^ 3)
    """

    _max_limit: int = 200000
    unit: Literal[UnitSymbol.WATT] = Field(..., alias="Unit")


class PVEVMaxVoltage(PhysicalValue):
    """See Table 68 in section 8.5.2.7 in ISO 15118-2"""

    _max_limit: int = 1000
    unit: Literal[UnitSymbol.VOLTAGE] = Field(..., alias="Unit")


class PVEVMaxVoltageLimit(PhysicalValue):
    """See Table 68 in section 8.5.2.7 in ISO 15118-2"""

    _max_limit: int = 1000
    unit: Literal[UnitSymbol.VOLTAGE] = Field(..., alias="Unit")


class PVEVMinCurrent(PhysicalValue):
    """See Table 68 in section 8.5.2.7 in ISO 15118-2"""

    _max_limit: int = 400
    unit: Literal[UnitSymbol.AMPERE] = Field(..., alias="Unit")


class PVEVSECurrentRegulationTolerance(PhysicalValue):
    """See Table 68 in section 8.5.2.7 in ISO 15118-2"""

    _max_limit: int = 400
    unit: Literal[UnitSymbol.AMPERE] = Field(..., alias="Unit")


class PVEVSEEnergyToBeDelivered(PhysicalValue):
    """
    See Table 68 in section 8.5.2.7 in ISO 15118-2

    Value is of XSD type short (16 bit integer) with value range [-32768..32767].
    But Table 68 shows a max value of 200000 for EVSEEnergyToBeDelivered.
    Therefore, you'll have to use the multiplier to reach the max value
    (e.g. multiplier = 3 and value = 200 => 200 * 10 ^ 3)
    """

    _max_limit: int = 200000
    unit: Literal[UnitSymbol.WATT_HOURS] = Field(..., alias="Unit")


class PVEVSEMaxCurrent(PhysicalValue):
    """See sections 8.5.2.7 in ISO 15118-2"""

    """See section 9.5.2.4 in DIN SPEC 70121"""
    _max_limit: int = 800
    unit: Literal[UnitSymbol.AMPERE] = Field(..., alias="Unit")


class PVEVSEMaxCurrentLimit(PhysicalValue):
    """See Table 68 in section 8.5.2.7 in ISO 15118-2"""

    _max_limit: int = 800
    unit: Literal[UnitSymbol.AMPERE] = Field(..., alias="Unit")


class PVEVSEMaxPowerLimit(PhysicalValue):
    """
    See Table 68 in section 8.5.2.7 in ISO 15118-2

    Value is of XSD type short (16 bit integer) with value range [-32768..32767].
    But Table 68 shows a max value of 200000 for EVSEMaxPowerLimit.
    Therefore, you'll have to use the multiplier to reach the max value
    (e.g. multiplier = 3 and value = 200 => 200 * 10 ^ 3)
    """

    _max_limit: int = 200000
    unit: Literal[UnitSymbol.WATT] = Field(..., alias="Unit")


class PVEVSEMaxVoltageLimit(PhysicalValue):
    """See Table 68 in section 8.5.2.7 in ISO 15118-2"""

    _max_limit: int = 1000
    unit: Literal[UnitSymbol.VOLTAGE] = Field(..., alias="Unit")


class PVEVSENominalVoltage(PhysicalValue):
    """See section 8.5.2.7  in ISO 15118-2"""

    _max_limit: int = 1000
    unit: Literal[UnitSymbol.VOLTAGE] = Field(..., alias="Unit")


class PVEVSEMinCurrentLimit(PhysicalValue):
    """See Table 68 in section 8.5.2.7 in ISO 15118-2"""

    _max_limit: int = 400
    unit: Literal[UnitSymbol.AMPERE] = Field(..., alias="Unit")


class PVEVSEMinVoltageLimit(PhysicalValue):
    """See Table 68 in section 8.5.2.7 in ISO 15118-2"""

    _max_limit: int = 1000
    unit: Literal[UnitSymbol.VOLTAGE] = Field(..., alias="Unit")


class PVEVSEPeakCurrentRipple(PhysicalValue):
    """See Table 68 in section 8.5.2.7 in ISO 15118-2"""

    _max_limit: int = 400
    unit: Literal[UnitSymbol.AMPERE] = Field(..., alias="Unit")


class PVEVSEPresentCurrent(PhysicalValue):
    """See Table 68 in section 8.5.2.7 in ISO 15118-2"""

    _max_limit: int = 400
    unit: Literal[UnitSymbol.AMPERE] = Field(..., alias="Unit")


class PVEVSEPresentVoltage(PhysicalValue):
    """See Table 68 in section 8.5.2.7 in ISO 15118-2"""

    _max_limit: int = 1000
    unit: Literal[UnitSymbol.VOLTAGE] = Field(..., alias="Unit")


class PVEVTargetCurrent(PhysicalValue):
    """See Table 68 in section 8.5.2.7 in ISO 15118-2"""

    _max_limit: int = 400
    unit: Literal[UnitSymbol.AMPERE] = Field(..., alias="Unit")


class PVEVTargetVoltage(PhysicalValue):
    """See Table 68 in section 8.5.2.7 in ISO 15118-2"""

    _max_limit: int = 1000
    unit: Literal[UnitSymbol.VOLTAGE] = Field(..., alias="Unit")


class PVPMax(PhysicalValue):
    """
    See Table 68 in section 8.5.2.7 in ISO 15118-2
    XSD type short (16 bit integer) with value range [-32768..32767].
    But Table 68 shows a max value of 200000 for PMax.
    Therefore, you'll have to use the multiplier to reach the max value
    (e.g. multiplier = 3 and value = 200 => 200 * 10 ^ 3)
    """

    _max_limit: int = 200000
    unit: Literal[UnitSymbol.WATT] = Field(..., alias="Unit")


class PVRemainingTimeToBulkSOC(PhysicalValue):
    """
    See Table 68 in section 8.5.2.7 in ISO 15118-2
    XSD type short (16 bit integer) with value range [-32768..32767].
    But Table 68 shows a max value of 172800 for RemainingTimeToBulkSOC.
    Therefore, you'll have to use the multiplier to reach the max value
    (multiplier = 2 and value = 1728 => 1728 * 10 ^ 2)
    """

    _max_limit: int = 172800
    unit: Literal[UnitSymbol.SECONDS] = Field(..., alias="Unit")


class PVRemainingTimeToFullSOC(PhysicalValue):
    """
    See Table 68 in section 8.5.2.7 in ISO 15118-2
    XSD type short (16 bit integer) with value range [-32768..32767].
    But Table 68 shows a max value of 172800 for RemainingTimeToFullSOC.
    Therefore, you'll have to use the multiplier to reach the max value
    (e.g. multiplier = 2 and value = 1728 => 1728 * 10 ^ 2)
    """

    _max_limit: int = 172800
    unit: Literal[UnitSymbol.SECONDS] = Field(..., alias="Unit")


class PVStartValue(PhysicalValue):
    """
    See Table 68 in section 8.5.2.7 in ISO 15118-2
    XSD type short (16 bit integer) with value range [-32768..32767].
    But Table 68 shows a max value of 200000 for StartValue.
    Therefore, you'll have to use the multiplier to reach the max value
    (e.g. multiplier = 3 and value = 200 => 200 * 10 ^ 3)
    """

    _max_limit: int = 200000
    unit: Literal[UnitSymbol.WATT] = Field(..., alias="Unit")


class PVEVEnergyCapacityDin(PVEVEnergyCapacity):
    """
    See section 9.5.2.4 in DIN SPEC 70121

    In DIN the Element unit is optional, in ISO it is mandatory.
    """

    unit: Literal[UnitSymbol.WATT_HOURS] = Field(None, alias="Unit")


class PVEVEnergyRequestDin(PVEVEnergyRequest):
    """
    See section 9.5.2.4 in DIN SPEC 70121

    In DIN the Element unit is optional, in ISO it is mandatory.
    """

    unit: Literal[UnitSymbol.WATT_HOURS] = Field(None, alias="Unit")


class PVEVMaxCurrentLimitDin(PVEVMaxCurrentLimit):
    """
    See section 9.5.2.4 in DIN SPEC 70121

    In DIN the Element unit is optional, in ISO it is mandatory.
    """

    unit: Literal[UnitSymbol.AMPERE] = Field(None, alias="Unit")


class PVEVMaxPowerLimitDin(PVEVMaxPowerLimit):
    """
    See section 9.5.2.4 in DIN SPEC 70121

    In DIN the Element unit is optional, in ISO it is mandatory.
    """

    unit: Literal[UnitSymbol.WATT] = Field(None, alias="Unit")


class PVEVMaxVoltageLimitDin(PVEVMaxVoltageLimit):
    """
    See section 9.5.2.4 in DIN SPEC 70121

    In DIN the Element unit is optional, in ISO it is mandatory.
    """

    unit: Literal[UnitSymbol.VOLTAGE] = Field(None, alias="Unit")


class PVEVSECurrentRegulationToleranceDin(PVEVSECurrentRegulationTolerance):
    """
    See section 9.5.2.4 in DIN SPEC 70121

    In DIN the Element unit is optional, in ISO it is mandatory.
    """

    unit: Literal[UnitSymbol.AMPERE] = Field(None, alias="Unit")


class PVEVSEEnergyToBeDeliveredDin(PVEVSEEnergyToBeDelivered):
    """
    See section 9.5.2.4 in DIN SPEC 70121

    In DIN the Element unit is optional, in ISO it is mandatory.
    """

    unit: Literal[UnitSymbol.WATT_HOURS] = Field(None, alias="Unit")


class PVEVSEMaxCurrentLimitDin(PVEVSEMaxCurrentLimit):
    """
    See section 9.5.2.4 in DIN SPEC 70121

    In DIN the Element unit is optional, in ISO it is mandatory.
    """

    unit: Literal[UnitSymbol.AMPERE] = Field(None, alias="Unit")


class PVEVSEMaxPowerLimitDin(PVEVSEMaxPowerLimit):
    """
    See section 9.5.2.4 in DIN SPEC 70121

    In DIN the Element unit is optional, in ISO it is mandatory.
    """

    unit: Literal[UnitSymbol.WATT] = Field(None, alias="Unit")


class PVEVSEMaxVoltageLimitDin(PVEVSEMaxVoltageLimit):
    """
    See section 9.5.2.4 in DIN SPEC 70121

    In DIN the Element unit is optional, in ISO it is mandatory.
    """

    unit: Literal[UnitSymbol.VOLTAGE] = Field(None, alias="Unit")


class PVEVSEMinCurrentLimitDin(PVEVSEMinCurrentLimit):
    """
    See section 9.5.2.4 in DIN SPEC 70121

    In DIN the Element unit is optional, in ISO it is mandatory.
    """

    unit: Literal[UnitSymbol.AMPERE] = Field(None, alias="Unit")


class PVEVSEMinVoltageLimitDin(PVEVSEMinVoltageLimit):
    """
    See section 9.5.2.4 in DIN SPEC 70121

    In DIN the Element unit is optional, in ISO it is mandatory.
    """

    unit: Literal[UnitSymbol.VOLTAGE] = Field(None, alias="Unit")


class PVEVSEPeakCurrentRippleDin(PVEVSEPeakCurrentRipple):
    """
    See section 9.5.2.4 in DIN SPEC 70121

    In DIN the Element unit is optional, in ISO it is mandatory.
    """

    unit: Literal[UnitSymbol.AMPERE] = Field(None, alias="Unit")


class PVEVSEPresentCurrentDin(PVEVSEPresentCurrent):
    """
    See section 9.5.2.4 in DIN SPEC 70121

    In DIN the Element unit is optional, in ISO it is mandatory.
    """

    unit: Literal[UnitSymbol.AMPERE] = Field(None, alias="Unit")


class PVEVSEPresentVoltageDin(PVEVSEPresentVoltage):
    """
    See section 9.5.2.4 in DIN SPEC 70121

    In DIN the Element unit is optional, in ISO it is mandatory.
    """

    unit: Literal[UnitSymbol.VOLTAGE] = Field(None, alias="Unit")


class PVEVTargetCurrentDin(PVEVTargetCurrent):
    """
    See section 9.5.2.4 in DIN SPEC 70121

    In DIN the Element unit is optional, in ISO it is mandatory.
    In DIN there is no range for the value specified.
    There are EVs that sometimes send values below zero
    (e.g. Skoda Enyaq).
    """

    _min_limit: int = -10
    unit: Literal[UnitSymbol.AMPERE] = Field(None, alias="Unit")


class PVEVTargetVoltageDin(PVEVTargetVoltage):
    """
    See section 9.5.2.4 in DIN SPEC 70121

    In DIN the Element unit is optional, in ISO it is mandatory.
    """

    unit: Literal[UnitSymbol.VOLTAGE] = Field(None, alias="Unit")


class PVRemainingTimeToFullSOCDin(PVRemainingTimeToFullSOC):
    """
    See section 9.5.2.4 in DIN SPEC 70121

    In DIN the Element unit is optional, in ISO it is mandatory.
    """

    unit: Literal[UnitSymbol.SECONDS] = Field(None, alias="Unit")


class PVRemainingTimeToBulkSOCDin(PVRemainingTimeToBulkSOC):
    """
    See section 9.5.2.4 in DIN SPEC 70121

    In DIN the Element unit is optional, in ISO it is mandatory.
    """

    unit: Literal[UnitSymbol.SECONDS] = Field(None, alias="Unit")


class DCEVChargeParams(BaseModel):
    dc_max_current_limit: PVEVMaxCurrentLimit
    dc_max_power_limit: PVEVMaxPowerLimit
    dc_max_voltage_limit: PVEVMaxVoltageLimit
    dc_energy_capacity: PVEVEnergyCapacity
    dc_target_current: PVEVTargetCurrent
    dc_target_voltage: PVEVTargetVoltage


class DCEVSEStatusCode(str, Enum):
    """See section 8.5.4.1 in ISO 15118-2"""

    EVSE_NOT_READY = "EVSE_NotReady"
    EVSE_READY = "EVSE_Ready"
    EVSE_SHUTDOWN = "EVSE_Shutdown"
    # XSD typo in "Interrupt"
    EVSE_UTILITY_INTERUPT_EVENT = "EVSE_UtilityInterruptEvent"
    EVSE_ISOLATION_MONITORING_ACTIVE = "EVSE_IsolationMonitoringActive"
    EVSE_EMERGENCY_SHUTDOWN = "EVSE_EmergencyShutdown"
    EVSE_MALFUNCTION = "EVSE_Malfunction"
    RESERVED_8 = "Reserved_8"
    RESERVED_9 = "Reserved_9"
    RESERVED_A = "Reserved_A"
    RESERVED_B = "Reserved_B"
    RESERVED_C = "Reserved_C"


class EVSENotification(str, Enum):
    """See sections 8.5.3.1 and 8.5.4.1 in ISO 15118-2"""

    NONE = "None"
    STOP_CHARGING = "StopCharging"
    RE_NEGOTIATION = "ReNegotiation"


class EVSEStatus(BaseModel):
    """See sections 8.5.3.1 and 8.5.4.1 in ISO 15118-2"""

    # XSD type unsignedShort (16 bit integer) with value range [0..65535]
    notification_max_delay: int = Field(
        ..., ge=0, le=65535, alias="NotificationMaxDelay"
    )
    evse_notification: EVSENotification = Field(..., alias="EVSENotification")


class DCEVSEStatus(EVSEStatus):
    """See section 8.5.4.1 in ISO 15118-2"""

    evse_isolation_status: IsolationLevel = Field(None, alias="EVSEIsolationStatus")
    evse_status_code: DCEVSEStatusCode = Field(..., alias="EVSEStatusCode")


class DCEVSEChargeParameter(BaseModel):
    """See section 8.5.4.4 in ISO 15118-2"""

    dc_evse_status: DCEVSEStatus = Field(..., alias="DC_EVSEStatus")
    evse_maximum_current_limit: PVEVSEMaxCurrentLimit = Field(
        ..., alias="EVSEMaximumCurrentLimit"
    )
    evse_maximum_power_limit: PVEVSEMaxPowerLimit = Field(
        ..., alias="EVSEMaximumPowerLimit"
    )
    evse_maximum_voltage_limit: PVEVSEMaxVoltageLimit = Field(
        ..., alias="EVSEMaximumVoltageLimit"
    )
    evse_minimum_current_limit: PVEVSEMinCurrentLimit = Field(
        ..., alias="EVSEMinimumCurrentLimit"
    )
    evse_minimum_voltage_limit: PVEVSEMinVoltageLimit = Field(
        ..., alias="EVSEMinimumVoltageLimit"
    )
    evse_current_regulation_tolerance: PVEVSECurrentRegulationTolerance = Field(
        None, alias="EVSECurrentRegulationTolerance"
    )
    evse_peak_current_ripple: PVEVSEPeakCurrentRipple = Field(
        ..., alias="EVSEPeakCurrentRipple"
    )
    evse_energy_to_be_delivered: PVEVSEEnergyToBeDelivered = Field(
        None, alias="EVSEEnergyToBeDelivered"
    )


class SelectedService(BaseModel):
    """See section 9.5.2.14 in DIN SPEC 70121"""

    """See section 8.5.2.25 in ISO 15118-2"""

    # XSD type unsignedShort (16 bit integer) with value range [0..65535]
    service_id: int = Field(..., ge=0, le=65535, alias="ServiceID")
    # XSD type unsignedShort (16 bit integer) with value range [0..65535]
    # Table 87 says short, Table 106 says unsignedShort. We go with
    # unsignedShort as it makes more sense (no negative values).
    parameter_set_id: int = Field(None, ge=0, le=65535, alias="ParameterSetID")


class SelectedServiceList(BaseModel):
    """See section 9.5.2.13 in DIN SPEC 70121"""

    """See section 8.5.2.24 in ISO 15118-2"""

    selected_service: List[SelectedService] = Field(
        ..., max_items=16, alias="SelectedService"
    )<|MERGE_RESOLUTION|>--- conflicted
+++ resolved
@@ -38,7 +38,6 @@
     # XSD type byte with value range [-3..3]
     multiplier: int = Field(..., ge=-3, le=3, alias="Multiplier")
 
-<<<<<<< HEAD
     # @root_validator
     # def validate_value_range(cls, values):
     #     """
@@ -61,27 +60,6 @@
     #         else:
     #             raise ValueError(message)
     #     return values
-=======
-    @root_validator
-    def validate_value_range(cls, values):
-        """
-        Validator for the range of the PhysicalValue type
-
-        Raises:
-            ValueError, if the calculated value exceeds the limits set
-        """
-        value = values.get("value")
-        multiplier = values.get("multiplier")
-        calculated_value = value * 10**multiplier
-        if calculated_value > cls._max_limit or calculated_value < cls._min_limit:
-            raise ValueError(
-                f"{cls.__name__[2:] }"  # type: ignore[attr-defined]
-                f"value limit exceeded: {calculated_value} \n"
-                f"Max: {cls._max_limit} \n"
-                f"Min: 0"
-            )
-        return values
->>>>>>> 3ebfea18
 
     def get_decimal_value(self) -> float:
         return self.value * 10**self.multiplier
