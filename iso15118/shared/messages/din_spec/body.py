import logging
from abc import ABC
from typing import Optional, Tuple, Type

from pydantic import Field, root_validator, validator

from iso15118.shared.exceptions import V2GMessageValidationError
from iso15118.shared.messages import BaseModel
from iso15118.shared.messages.datatypes import (
    DCEVSEChargeParameter,
    DCEVSEStatus,
    PVEVMaxCurrentLimitDin,
    PVEVMaxPowerLimitDin,
    PVEVMaxVoltageLimitDin,
    PVEVSEMaxCurrentLimitDin,
    PVEVSEMaxPowerLimitDin,
    PVEVSEMaxVoltageLimitDin,
    PVEVSEPresentCurrentDin,
    PVEVSEPresentVoltageDin,
    PVEVTargetCurrentDin,
    PVEVTargetVoltageDin,
    PVRemainingTimeToBulkSOCDin,
    PVRemainingTimeToFullSOCDin,
    SelectedServiceList,
)
from iso15118.shared.messages.din_spec.datatypes import (
    ACEVChargeParameter,
    ACEVSEChargeParameter,
    ACEVSEStatus,
    AuthOptionList,
    ChargeService,
    ChargingProfile,
    DCEVChargeParameter,
    DCEVPowerDeliveryParameter,
    DCEVStatus,
    ResponseCode,
    SAScheduleList,
    ServiceCategory,
    ServiceList,
)
from iso15118.shared.messages.enums import (
    AuthEnum,
    EnergyTransferModeEnum,
    EVSEProcessing,
)
from iso15118.shared.validators import one_field_must_be_set

logger = logging.getLogger(__name__)


class BodyBase(BaseModel, ABC):
    """
    A base class for all body elements of a V2GMessage Body. This base type is
    substituted by the concrete messages from SessionSetupReq to SessionStopRes
    when creating a V2GMessage instance.

    See section 9.3.4 Message Body Definition in DIN SPEC 70121
    """

    def __str__(self):
        return type(self).__name__


class Response(BodyBase, ABC):
    """
    The base class for all response messages, as they all share a response code
    """

    response_code: ResponseCode = Field(..., alias="ResponseCode")


class SessionSetupReq(BodyBase):
    """See section 9.4.1.2.2 in DIN SPEC 70121"""

    """Refer Table 29 under section 9.4.1.2.2"""
    # XSD type hexBinary with max 8 bytes
    # (Spec is quite unclear here, but data from field show that 8bytes are used)
    evcc_id: str = Field(..., max_length=16, alias="EVCCID")

    @validator("evcc_id")
    def check_sessionid_is_hexbinary(cls, value):
        """
        Checks whether the evcc_id field is a hexadecimal representation of
        6 bytes.

        Pydantic validators are "class methods",
        see https://pydantic-docs.helpmanual.io/usage/validators/
        """
        # pylint: disable=no-self-argument
        # pylint: disable=no-self-use
        try:
            # convert value to int, assuming base 16
            int(value, 16)
            return value
        except ValueError as exc:
            raise ValueError(
                f"Invalid value '{value}' for EVCCID (must be "
                f"hexadecimal representation of max 6 bytes)"
            ) from exc


class SessionSetupRes(Response):
    """
    See section 9.4.1.2.3 in DIN SPEC 70121
    The SECC and the EVCC shall use the format for EVSEID as defined
    in DIN SPEC 91286.

    See section 9.4.1.2.3 Table 30 in DIN SPEC 70121
    "If an SECC cannot provide such ID data, the value of the EVSEID
    is set to zero (00hex)."
    => min_length = 2

    For EVSE ID format see section 5.3.2:
    "Each <EVSEID> has a variable length with at least five characters (one
    digit <Country Code>, three digits <Spot Operator ID>, one digit <Power Outlet ID>)
    and at most forty-one characters (three digits <Country Code>,
     six digits <Spot Operator ID>, thirty-two digits <Power Outlet ID>).
    While the <Spot Operator ID> must be assigned by a central issuing authority,
     each operator with an assigned <Spot Operator ID> can choose the <Power Outlet ID>
      within the above mentioned rules freely."

    This must be represented in hexbinary.
    Example: The DIN SPEC 91286 EVSE ID “49*89*6360” is represented
     as “0x49 0xA8 0x9A 0x63 0x60”.
    """

<<<<<<< HEAD
    evse_id: str = Field(..., max_length=32, alias="EVSEID")
=======
    evse_id: str = Field(..., min_length=2, max_length=32, alias="EVSEID")
>>>>>>> aa9466bf
    datetime_now: int = Field(None, alias="DateTimeNow")


class ServiceDiscoveryReq(BodyBase):
    """
    See section 9.4.1.3.2 in DIN SPEC 70121
    In the scope of DIN SPEC 70121, the optional element ServiceScope shall NOT be used.
    In the scope of DIN SPEC 70121, if the optional element ServiceCategory is used,
    it shall always contain the value "EVCharging"
    """

    service_scope: str = Field(None, max_length=32, alias="ServiceScope")
    service_category: ServiceCategory = Field(None, alias="ServiceCategory")


class ServiceDiscoveryRes(Response):
    """See section 9.4.1.3.3 in DIN SPEC 70121
    In the scope of DIN SPEC 70121, the element “ServiceList” shall not be used.
    In the scope of DIN SPEC 70121, only the PaymentOption “ExternalPayment”
    shall be used.
    """

    auth_option_list: AuthOptionList = Field(..., alias="PaymentOptions")
    charge_service: ChargeService = Field(..., alias="ChargeService")
    service_list: ServiceList = Field(None, alias="ServiceList")


class ServicePaymentSelectionReq(BodyBase):
    """
    See section 9.4.1.4.2 in DIN SPEC 70121
    [V2G-DC-252] Only the PaymentOption “ExternalPayment” shall be used,
    since detailed payment options are not defined.
    """

    selected_payment_option: AuthEnum = Field(..., alias="SelectedPaymentOption")
    selected_service_list: SelectedServiceList = Field(..., alias="SelectedServiceList")


class ServicePaymentSelectionRes(Response):
    """See section 9.4.1.4.3 in DIN SPEC 70121"""


class ContractAuthenticationReq(BodyBase):
    """See section 9.4.1.5.1 in DIN SPEC 70121"""

    # In the scope of DIN SPEC 70121, the element “GenChallenge” shall not be used.
    # In the scope of DIN SPEC 70121, the element “Id” shall not be used.
    gen_challenge: str = Field(None, alias="GenChallenge")
    id: str = Field(None, alias="Id")


class ContractAuthenticationRes(Response):
    """
    See section 9.4.1.5.2 in DIN SPEC 70121
    Parameter indicating that the EVSE has finished the processing
    that was initiated after the ContractAuthenticationReq or that
    the EVSE is still processing at the time the response message was sent.
    """

    evse_processing: EVSEProcessing = Field(None, alias="EVSEProcessing")


class ChargeParameterDiscoveryReq(BodyBase):
    """
    See section 9.4.1.6.2 in DIN SPEC 70121
    In the scope of DIN SPEC 70121, the EVCC shall not transmit other values
    than “DC_extended” and “DC_core” in EVRequestedEnergyTransferType.
    """

    requested_energy_mode: EnergyTransferModeEnum = Field(
        ..., alias="EVRequestedEnergyTransferType"
    )
    """
    In the scope of DIN SPEC 70121, the element “AC_EVChargeParameter”
    shall not be used.
    """
    ac_ev_charge_parameter: ACEVChargeParameter = Field(
        None, alias="AC_EVChargeParameter"
    )
    """
    In the scope of DIN SPEC 70121, the EVSE shall provide its
    maximum output power limit in the element “EVSEMaximumPowerLimit”
    of “DC_EVSEChargeParameter”.
    """
    dc_ev_charge_parameter: DCEVChargeParameter = Field(
        None, alias="DC_EVChargeParameter"
    )

    @root_validator(pre=True)
    def only_dc_charge_params(cls, values):
        """
        Only dc_ev_charge_parameter must be set,

        Pydantic validators are "class methods",
        see https://pydantic-docs.helpmanual.io/usage/validators/
        """
        # pylint: disable=no-self-argument
        # pylint: disable=no-self-use
        if one_field_must_be_set(
            [
                "dc_ev_charge_parameter",
                "DC_EVChargeParameter",
            ],
            values,
            True,
        ):
            return values

    @root_validator()
    def validate_requested_energy_mode(cls, values):
        """
        requested_energy_mode must be either DC_extended or DC_core
        Only dc_ev_charge_parameter must be set and must match requested_energy_mode

        Pydantic validators are "class methods",
        see https://pydantic-docs.helpmanual.io/usage/validators/
        """
        # pylint: disable=no-self-argument
        # pylint: disable=no-self-use

        requested_energy_mode, ac_params, dc_params = (
            values.get("requested_energy_mode"),
            values.get("ac_ev_charge_parameter"),
            values.get("dc_ev_charge_parameter"),
        )
        if requested_energy_mode not in ("DC_extended", "DC_core"):
            raise V2GMessageValidationError(
                f"[V2G2-476] Wrong energy transfer mode transfer mode "
                f"{requested_energy_mode}",
                ResponseCode.FAILED_WRONG_ENERGY_TRANSFER_MODE,
                cls,
            )
        if ("AC_" in requested_energy_mode and dc_params) or (
            "DC_" in requested_energy_mode and ac_params
        ):
            raise V2GMessageValidationError(
                "[V2G2-477] Wrong charge parameters for requested energy "
                f"transfer mode {requested_energy_mode}",
                ResponseCode.FAILED_WRONG_CHARGE_PARAMETER,
                cls,
            )
        return values


class ChargeParameterDiscoveryRes(Response):
    """See section 9.4.1.6.3 in DIN SPEC 70121"""

    evse_processing: EVSEProcessing = Field(..., alias="EVSEProcessing")
    sa_schedule_list: SAScheduleList = Field(None, alias="SAScheduleList")
    """
    In the scope of DIN SPEC 70121, the element “AC_EVSEChargeParameter”
    shall not be used.
    """
    ac_charge_parameter: ACEVSEChargeParameter = Field(
        None, alias="AC_EVSEChargeParameter"
    )
    dc_charge_parameter: DCEVSEChargeParameter = Field(
        None, alias="DC_EVSEChargeParameter"
    )

    # TODO Reactivate the validator once you figured out how to deal with the
    #       failed_responses dict
    # @root_validator(pre=True)
    # def either_ac_or_dc_charge_params(cls, values):
    #     """
    #     Either ac_charge_parameter or dc_charge_parameter must be set,
    #     depending on whether the chosen energy transfer mode is AC or DC.
    #
    #     Pydantic validators are "class methods",
    #     see https://pydantic-docs.helpmanual.io/usage/validators/
    #     """
    #     # pylint: disable=no-self-argument
    #     # pylint: disable=no-self-use
    #     if one_field_must_be_set(['ac_charge_parameter',
    #                               'AC_EVSEChargeParameter',
    #                               'dc_charge_parameter',
    #                               'DC_EVSEChargeParameter'],
    #                              values,
    #                              True):
    #         return values

    # TODO Reactivate the validator once you figured out how to deal with the
    #       failed_responses dict
    # @root_validator()
    # def schedule_must_be_set_if_processing_finished(cls, values):
    #     """
    #     Once the field evse_processing is set to EVSEProcessing.FINISHED, the
    #     fields sa_schedule_list and ac_charge_parameter must be set.
    #     """
    #     # pylint: disable=no-self-argument
    #     # pylint: disable=no-self-use
    #     evse_processing, schedules, ac_charge_params, dc_charge_params = \
    #         values.get('evse_processing'), \
    #         values.get('sa_schedule_list'), \
    #         values.get('ac_charge_parameter'), \
    #         values.get('ac_charge_parameter')
    #     if evse_processing == EVSEProcessing.FINISHED and (
    #             not schedules or not (ac_charge_params or dc_charge_params)):
    #         raise ValueError("SECC set EVSEProcessing to 'FINISHED' but either"
    #                          "SAScheduleList or charge parameters are not set")
    #     return values


class PowerDeliveryReq(BodyBase):
    """See section 9.4.1.7.2 in DIN SPEC 70121"""

    ready_to_charge: bool = Field(..., alias="ReadyToChargeState")
    charging_profile: ChargingProfile = Field(None, alias="ChargingProfile")
    dc_ev_power_delivery_parameter: DCEVPowerDeliveryParameter = Field(
        None, alias="DC_EVPowerDeliveryParameter"
    )


class PowerDeliveryRes(Response):
    """See section 9.4.1.7.3 in DIN SPEC 70121"""

    """ In the scope of DIN SPEC 70121, AC_EVSEStatus shall not be used. """
    ac_evse_status: ACEVSEStatus = Field(None, alias="AC_EVSEStatus")
    dc_evse_status: DCEVSEStatus = Field(..., alias="DC_EVSEStatus")

    # TODO Reactivate the validator once you figured out how to deal with the
    #       failed_responses dict
    # @root_validator(pre=True)
    # def either_ac_or_dc_status(cls, values):
    #     """
    #     Either ac_evse_status or dc_evse_status must be set,
    #     depending on whether the chosen energy transfer mode is AC or DC.
    #
    #     Pydantic validators are "class methods",
    #     see https://pydantic-docs.helpmanual.io/usage/validators/
    #     """
    #     # pylint: disable=no-self-argument
    #     # pylint: disable=no-self-use
    #     if one_field_must_be_set(['ac_evse_status',
    #                               'AC_EVSEStatus',
    #                               'dc_evse_status',
    #                               'DC_EVSEStatus'],
    #                              values,
    #                              True):
    #         return values


class CableCheckReq(BodyBase):
    """See section 9.4.2.2.2 in DIN SPEC 70121"""

    dc_ev_status: DCEVStatus = Field(..., alias="DC_EVStatus")


class CableCheckRes(Response):
    """See section 9.4.2.2.3 in DIN SPEC 70121"""

    dc_evse_status: DCEVSEStatus = Field(..., alias="DC_EVSEStatus")
    evse_processing: EVSEProcessing = Field(..., alias="EVSEProcessing")


class PreChargeReq(BodyBase):
    """
    See section 9.4.2.3.2 in DIN SPEC 70121
    With the Pre Charging Request the EV asks the EVSE to apply certain values
     for output voltage and output current. Since the contactors of the EV are
    open during Pre Charging, the actual current flow from the EVSE to the EV
    will be very small, i. e. in most cases smaller than the requested output
    current. The EV may use several Pre Charging Request/Response message pairs
    in order to precisely adjust the EVSE output voltage to the EV RESS voltage
    measured inside the EV.
    """

    dc_ev_status: DCEVStatus = Field(..., alias="DC_EVStatus")
    ev_target_voltage: PVEVTargetVoltageDin = Field(..., alias="EVTargetVoltage")
    ev_target_current: PVEVTargetCurrentDin = Field(..., alias="EVTargetCurrent")


class PreChargeRes(Response):
    """See section 9.4.2.3.3 in DIN SPEC 70121"""

    dc_evse_status: DCEVSEStatus = Field(..., alias="DC_EVSEStatus")
    evse_present_voltage: PVEVSEPresentVoltageDin = Field(
        ..., alias="EVSEPresentVoltage"
    )


class CurrentDemandReq(BodyBase):
    """See section 9.4.2.4.2 in DIN SPEC 70121"""

    dc_ev_status: DCEVStatus = Field(..., alias="DC_EVStatus")
    ev_target_current: PVEVTargetCurrentDin = Field(..., alias="EVTargetCurrent")
    ev_max_voltage_limit: PVEVMaxVoltageLimitDin = Field(
        None, alias="EVMaximumVoltageLimit"
    )
    ev_max_current_limit: PVEVMaxCurrentLimitDin = Field(
        None, alias="EVMaximumCurrentLimit"
    )
    ev_max_power_limit: PVEVMaxPowerLimitDin = Field(None, alias="EVMaximumPowerLimit")
    bulk_charging_complete: bool = Field(None, alias="BulkChargingComplete")
    charging_complete: bool = Field(..., alias="ChargingComplete")
    remaining_time_to_full_soc: PVRemainingTimeToFullSOCDin = Field(
        None, alias="RemainingTimeToFullSoC"
    )
    remaining_time_to_bulk_soc: PVRemainingTimeToBulkSOCDin = Field(
        None, alias="RemainingTimeToBulkSoC"
    )
    ev_target_voltage: PVEVTargetVoltageDin = Field(..., alias="EVTargetVoltage")


class CurrentDemandRes(Response):
    """See section 9.4.2.4.3 in DIN SPEC 70121"""

    dc_evse_status: DCEVSEStatus = Field(..., alias="DC_EVSEStatus")
    evse_present_voltage: PVEVSEPresentVoltageDin = Field(
        ..., alias="EVSEPresentVoltage"
    )
    evse_present_current: PVEVSEPresentCurrentDin = Field(
        ..., alias="EVSEPresentCurrent"
    )
    evse_current_limit_achieved: bool = Field(..., alias="EVSECurrentLimitAchieved")
    evse_voltage_limit_achieved: bool = Field(..., alias="EVSEVoltageLimitAchieved")
    evse_power_limit_achieved: bool = Field(..., alias="EVSEPowerLimitAchieved")
    evse_max_voltage_limit: PVEVSEMaxVoltageLimitDin = Field(
        None, alias="EVSEMaximumVoltageLimit"
    )
    evse_max_current_limit: PVEVSEMaxCurrentLimitDin = Field(
        None, alias="EVSEMaximumCurrentLimit"
    )
    evse_max_power_limit: PVEVSEMaxPowerLimitDin = Field(
        None, alias="EVSEMaximumPowerLimit"
    )


class WeldingDetectionReq(BodyBase):
    """See section 9.4.2.5.2 in DIN SPEC 70121"""

    dc_ev_status: DCEVStatus = Field(..., alias="DC_EVStatus")


class WeldingDetectionRes(Response):
    """See section 9.4.2.5.3 in DIN SPEC 70121"""

    dc_evse_status: DCEVSEStatus = Field(..., alias="DC_EVSEStatus")
    evse_present_voltage: PVEVSEPresentVoltageDin = Field(
        ..., alias="EVSEPresentVoltage"
    )


class SessionStopReq(BodyBase):
    """See section 9.4.1.8.2 in DIN SPEC 70121"""


class SessionStopRes(Response):
    """See section 9.4.1.8.3 in DIN SPEC 70121"""


class Body(BaseModel):
    """
    The body element of a V2GMessage.

    See section 9.3.4 Message Body Definition in DIN SPEC 70121
    """

    session_setup_req: SessionSetupReq = Field(None, alias="SessionSetupReq")
    session_setup_res: SessionSetupRes = Field(None, alias="SessionSetupRes")
    service_discovery_req: ServiceDiscoveryReq = Field(
        None, alias="ServiceDiscoveryReq"
    )
    service_discovery_res: ServiceDiscoveryRes = Field(
        None, alias="ServiceDiscoveryRes"
    )
    service_payment_selection_req: ServicePaymentSelectionReq = Field(
        None, alias="ServicePaymentSelectionReq"
    )
    service_payment_selection_res: ServicePaymentSelectionRes = Field(
        None, alias="ServicePaymentSelectionRes"
    )
    contract_authentication_req: ContractAuthenticationReq = Field(
        None, alias="ContractAuthenticationReq"
    )
    contract_authentication_res: ContractAuthenticationRes = Field(
        None, alias="ContractAuthenticationRes"
    )
    charge_parameter_discovery_req: ChargeParameterDiscoveryReq = Field(
        None, alias="ChargeParameterDiscoveryReq"
    )
    charge_parameter_discovery_res: ChargeParameterDiscoveryRes = Field(
        None, alias="ChargeParameterDiscoveryRes"
    )
    power_delivery_req: PowerDeliveryReq = Field(None, alias="PowerDeliveryReq")
    power_delivery_res: PowerDeliveryRes = Field(None, alias="PowerDeliveryRes")
    cable_check_req: CableCheckReq = Field(None, alias="CableCheckReq")
    cable_check_res: CableCheckRes = Field(None, alias="CableCheckRes")
    pre_charge_req: PreChargeReq = Field(None, alias="PreChargeReq")
    pre_charge_res: PreChargeRes = Field(None, alias="PreChargeRes")
    current_demand_req: CurrentDemandReq = Field(None, alias="CurrentDemandReq")
    current_demand_res: CurrentDemandRes = Field(None, alias="CurrentDemandRes")
    welding_detection_req: WeldingDetectionReq = Field(
        None, alias="WeldingDetectionReq"
    )
    welding_detection_res: WeldingDetectionRes = Field(
        None, alias="WeldingDetectionRes"
    )
    session_stop_req: SessionStopReq = Field(None, alias="SessionStopReq")
    session_stop_res: SessionStopRes = Field(None, alias="SessionStopRes")

    def get_message_name(self) -> str:
        """Returns the name of the one V2GMessage that is set for Body."""
        for k in self.__dict__.keys():
            if getattr(self, k):
                return str(getattr(self, k))

        return ""

    def get_message(self) -> Optional[BodyBase]:
        """Returns the name of the one V2GMessage that is set for Body."""
        for k in self.__dict__.keys():
            if getattr(self, k):
                return getattr(self, k)

        return None

    def get_message_and_name(self) -> Tuple[Optional[BodyBase], str]:
        """Returns the name of the one V2GMessage that is set for Body."""
        for k in self.__dict__.keys():
            if getattr(self, k):
                return getattr(self, k), str(getattr(self, k))

        return None, ""


def get_msg_type(msg_name: str) -> Optional[Type[BodyBase]]:
    """
    Returns the message type corresponding to the message name provided, or
    None if not match is found.

    Args:
        msg_name: The name of the message (e.g. SessionSetupReq)

    Returns: The message type corresponding to the given message name
    """
    msg_dict = {
        "SessionSetupReq": SessionSetupReq,
        "SessionSetupRes": SessionSetupRes,
        "ServiceDiscoveryReq": ServiceDiscoveryReq,
        "ServiceDiscoveryRes": ServiceDiscoveryRes,
        "ServicePaymentSelectionReq": ServicePaymentSelectionReq,
        "ServicePaymentSelectionRes": ServicePaymentSelectionRes,
        "ContractAuthenticationReq": ContractAuthenticationReq,
        "ContractAuthenticationRes": ContractAuthenticationRes,
        "ChargeParameterDiscoveryReq": ChargeParameterDiscoveryReq,
        "ChargeParameterDiscoveryRes": ChargeParameterDiscoveryRes,
        "CableCheckReq": CableCheckReq,
        "CableCheckRes": CableCheckRes,
        "PreChargeReq": PreChargeReq,
        "PreChargeRes": PreChargeRes,
        "PowerDeliveryReq": PowerDeliveryReq,
        "PowerDeliveryRes": PowerDeliveryRes,
        "CurrentDemandReq": CurrentDemandReq,
        "CurrentDemandRes": CurrentDemandRes,
        "WeldingDetectionReq": WeldingDetectionReq,
        "WeldingDetectionRes": WeldingDetectionRes,
        "SessionStopReq": SessionStopReq,
        "SessionStopRes": SessionStopRes,
    }

    return msg_dict.get(msg_name, None)<|MERGE_RESOLUTION|>--- conflicted
+++ resolved
@@ -124,11 +124,7 @@
      as “0x49 0xA8 0x9A 0x63 0x60”.
     """
 
-<<<<<<< HEAD
     evse_id: str = Field(..., max_length=32, alias="EVSEID")
-=======
-    evse_id: str = Field(..., min_length=2, max_length=32, alias="EVSEID")
->>>>>>> aa9466bf
     datetime_now: int = Field(None, alias="DateTimeNow")
 
 
