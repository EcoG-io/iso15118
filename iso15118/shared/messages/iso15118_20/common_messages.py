--- conflicted
+++ resolved
@@ -18,21 +18,6 @@
 
 from iso15118.shared.messages import BaseModel
 from iso15118.shared.messages.enums import (
-<<<<<<< HEAD
-    INT_8_MAX,
-    INT_8_MIN,
-    INT_16_MAX,
-    INT_16_MIN,
-    UINT_8_MAX,
-    UINT_16_MAX,
-    AuthEnum,
-    ServiceV20,
-)
-from iso15118.shared.messages.iso15118_20.common_types import (
-    UINT_32_MAX,
-    Certificate,
-    Description,
-=======
     AuthEnum,
     INT_8_MIN,
     INT_8_MAX,
@@ -44,7 +29,6 @@
 )
 from iso15118.shared.messages.iso15118_20.common_types import (
     UINT_32_MAX,
->>>>>>> 8ff50c26
     EVSEStatus,
     MeterInfo,
     Name,
@@ -52,10 +36,6 @@
     Processing,
     RationalNumber,
     Receipt,
-<<<<<<< HEAD
-    RootCertificateIDList,
-=======
->>>>>>> 8ff50c26
     V2GRequest,
     V2GResponse,
     RootCertificateIDList,
@@ -1024,14 +1004,10 @@
         if charge_progress is None:
             # When decoding from EXI to JSON dict
             charge_progress = values.get("ChargeProgress")
-<<<<<<< HEAD
         if (
             ev_processing == Processing.ONGOING
             or charge_progress == ChargeProgress.STOP
         ):
-=======
-        if ev_processing == Processing.ONGOING or charge_progress == ChargeProgress.STOP:
->>>>>>> 8ff50c26
             return values
 
         ev_power_profile = values.get("ev_power_profile")
