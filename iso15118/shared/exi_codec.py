import json
import logging

from typing import Union
from base64 import b64decode, b64encode
from pydantic import ValidationError

from iso15118.shared.exceptions import EXIDecodingError, EXIEncodingError
from iso15118.shared.exificient_exi_codec import ExificientEXICodec
from iso15118.shared.iexi_codec import IEXICodec
from iso15118.shared.messages import BaseModel
from iso15118.shared.messages.app_protocol import (
    SupportedAppProtocolReq,
    SupportedAppProtocolRes,
)
from iso15118.shared.messages.din_spec.msgdef import V2GMessage as V2GMessageDINSPEC
from iso15118.shared.messages.enums import Namespace
from iso15118.shared.messages.iso15118_2.msgdef import V2GMessage as V2GMessageV2
from iso15118.shared.messages.iso15118_20.ac import (
<<<<<<< HEAD
    ACChargeLoopReq,
    ACChargeLoopRes,
    ACChargeParameterDiscoveryReq,
    ACChargeParameterDiscoveryRes,
=======
    ACChargeParameterDiscoveryReq,
    ACChargeParameterDiscoveryRes, ACChargeLoopReq, ACChargeLoopRes,
>>>>>>> 8ff50c26
)
from iso15118.shared.messages.iso15118_20.common_messages import (
    AuthorizationReq as AuthorizationReqV20,
    ServiceDetailReq,
    ServiceDetailRes,
    ServiceSelectionReq,
    ServiceSelectionRes,
    ScheduleExchangeReq,
    ScheduleExchangeRes,
    PowerDeliveryReq,
    PowerDeliveryRes,
    SessionStopReq,
    SessionStopRes,
)
from iso15118.shared.messages.iso15118_20.common_messages import (
    AuthorizationRes,
    AuthorizationSetupReq,
    AuthorizationSetupRes,
    CertificateInstallationReq,
    CertificateInstallationRes,
    PowerDeliveryReq,
    PowerDeliveryRes,
    ScheduleExchangeReq,
    ScheduleExchangeRes,
    ServiceDetailReq,
    ServiceDetailRes,
    ServiceDiscoveryReq,
    ServiceDiscoveryRes,
    ServiceSelectionReq,
    ServiceSelectionRes,
    SessionSetupReq,
    SessionSetupRes,
    SessionStopReq,
    SessionStopRes,
)
from iso15118.shared.messages.iso15118_20.common_types import (
    V2GMessage as V2GMessageV20,
)
from iso15118.shared.messages.iso15118_20.dc import (
<<<<<<< HEAD
    DCCableCheckReq,
    DCCableCheckRes,
    DCChargeLoopReq,
    DCChargeLoopRes,
    DCChargeParameterDiscoveryReq,
    DCChargeParameterDiscoveryRes,
=======
    DCChargeParameterDiscoveryReq,
    DCChargeParameterDiscoveryRes,
    DCChargeLoopReq,
    DCChargeLoopRes,
    DCCableCheckReq,
    DCCableCheckRes,
>>>>>>> 8ff50c26
    DCPreChargeReq,
    DCPreChargeRes,
    DCWeldingDetectionReq,
    DCWeldingDetectionRes,
)
<<<<<<< HEAD
=======
from iso15118.shared.messages.xmldsig import SignedInfo
>>>>>>> 8ff50c26
from iso15118.shared.settings import MESSAGE_LOG_EXI, MESSAGE_LOG_JSON

logger = logging.getLogger(__name__)


class CustomJSONEncoder(json.JSONEncoder):
    """
    Custom JSON encoder to allow the encoding of raw bytes to Base64 encoded
    strings to conform with their XSD type base64Binary. Also, JSON cannot
    encode bytes by default, so the base64Binary type comes in handy.
    """

    # pylint: disable=method-hidden
    def default(self, o):
        if isinstance(o, bytes):
            return b64encode(o).decode()
        return json.JSONEncoder.default(self, o)


class CustomJSONDecoder(json.JSONDecoder):
    """
    Custom JSON decoder to allow the decoding of Base64 encoded bytes back to
    raw bytes.

    We use a custom object_hook() function for json.JSONDecoder to match the
    corresponding ISO 15118 message and datatype fields that we know have a
    bytes value and are serialised as Base64 encoded (base64_encoded_fields_set)
    and then decode each matching dict entry from Base64 back to raw bytes.
    """

    base64_encoded_fields_set = {
        "Certificate",
        "DHPublicKey",
        "GenChallenge",
        "MeterSignature",
        "OEMProvisioningCert",
        "SECP521_EncryptedPrivateKey",
        "SigMeterReading",
        "TPM_EncryptedPrivateKey",
        "Value",
        "value",
        "X448_EncryptedPrivateKey",
        "DigestValue",
    }

    def __init__(self, *args, **kwargs):
        json.JSONDecoder.__init__(self, object_hook=self.object_hook, *args, **kwargs)

    def object_hook(self, dct) -> dict:
        for field in self.base64_encoded_fields_set.intersection(set(dct)):
            # 'Value' (or 'value') can be an integer field in the pydantic model
            # PhysicalValue (ISO 15118-2) and RationalNumber (ISO 15118-20) and
            # a string in EMAID. But it can also be a bytes field in the
            # pydantic model EncryptedPrivateKey. So we need to make sure to
            # only Base64 decode the one that is for sure not of type integer
            # or string. But for the string case, we need to distinguish
            # between a Base64 encoded string and a normal string (like the
            # one in EMAID).
            # TODO Need to find a better way, feels more and more like a hack
            if field in ("Value", "value") and isinstance(dct[field], int):
                continue

            if field in ("Value", "value") and isinstance(dct[field], str):
                # Trying to distinguish and EMAID value string from an
                # EncryptedPrivateKey value string. The latter is Base64
                # encoded. An EMAID is 14 or 15 characters long, a Base64
                # encoded EncryptedPrivateKey is definitely bigger.
                # Feels like a hack, is a hack, but what else shall we do ...?
                if len(dct[field]) <= 15:
                    continue

            if field == "Certificate" and isinstance(dct[field], list):
                # The types CertificateChain and SubCertificates both have fields
                # with the name `Certificate`. However, in `CertificateChain`
                # the field is of the type bytes, whilst in `SubCertificates` is
                # of the type list[bytes].
                # This difference needs to be taken into account; so here we look
                # for the list type, decode its elements and substitute the entry
                # in the dict with the new list.
                certificate_list = [b64decode(value) for value in dct[field]]
                dct[field] = certificate_list
                continue

            dct[field] = b64decode(dct[field])
        return dct


class EXI:
    """
    This Singleton class holds onto the EXI codec this session is initialized with.
    If a codec is not specified an instance of the fallback codec is returned.
    The codec to be used will be requested during encode and decode operations.
    """
<<<<<<< HEAD
=======
    msg_to_dct: dict = msg_element.dict(by_alias=True, exclude_none=True)
    try:
        # Pydantic does not export the name of the model itself to a dict,
        # so we need to add it (the message names like 'SessionSetupReq')
        if (
            str(msg_element) == "CertificateChain"
            and protocol_ns == Namespace.ISO_V2_MSG_DEF
        ):
            # TODO: If we add `ContractSignatureCertChain` as the return of __str__
            #       for the CertificateChain class, do we still need this if clause?
            # In case of CertificateInstallationRes and CertificateUpdateRes,
            # str(message) would not be 'ContractSignatureCertChain' but
            # 'CertificateChain' (the type of ContractSignatureCertChain)
            message_dict = {"ContractSignatureCertChain": msg_to_dct}
        elif str(msg_element) == "CertificateChain" and protocol_ns.startswith(
            Namespace.ISO_V20_BASE
        ):
            # TODO: If we add `CPSCertificateChain` as the return of __str__
            #       for a unique class for V20 or even call it CPSCertificateChain
            #       do we still need this if clause?
            # In case of CertificateInstallationRes,
            # str(message) would not be 'CPSCertificateChain' but
            # 'CertificateChain' (the type of CPSCertificateChain)
            message_dict = {"CPSCertificateChain": msg_to_dct}
        elif str(msg_element) == "SignedCertificateChain":
            # TODO: If we add `OEMProvisioningCertificateChain` as the return of __str__
            #     for the SignedCertificateChain class, do we still need this if clause?
            # In case of CertificateInstallationReq,
            # str(message) would not be 'OEMProvisioningCertificateChain' but
            # 'SignedCertificateChain' (the type of OEMProvisioningCertificateChain)
            message_dict = {"OEMProvisioningCertificateChain": msg_to_dct}
        elif isinstance(msg_element, V2GMessageV2):
            # TODO Add support for DIN SPEC 70121
            message_dict = {"V2G_Message": msg_to_dct}
        else:
            message_dict = {str(msg_element): msg_to_dct}

        msg_content = json.dumps(message_dict, cls=CustomJSONEncoder)
    except Exception as exc:
        raise EXIEncodingError(
            f"EXIEncodingError for {str(msg_element)}: \
                               {exc}"
        ) from exc

    if MESSAGE_LOG_JSON:
        logger.debug(
            f"Message to encode: \n{msg_content} " f"\nXSD namespace: {protocol_ns}"
        )

    try:
        if isinstance(msg_element, SignedInfo):
            exi_stream = exi_codec.encode_signed_info(msg_content)
        else:
            exi_stream = exi_codec.encode(msg_content, protocol_ns)
    except Exception as exc:
        logger.error(f"EXIEncodingError for {str(msg_element)}: {exc}")
        raise EXIEncodingError(
            f"EXIEncodingError for {str(msg_element)}: " f"{exc}"
        ) from exc

    if MESSAGE_LOG_EXI:
        logger.debug(f"EXI-encoded message: \n{exi_stream.hex()}")
        logger.debug("EXI-encoded message (Base64):" f"\n{b64encode(exi_stream).hex()}")

    return exi_stream


def from_exi(
    exi_message: bytes, namespace: str
) -> Union[
    SupportedAppProtocolReq, SupportedAppProtocolRes, V2GMessageV2, V2GMessageV20
]:
    """
    Decodes the EXI encoded bytearray into a message according to the payload
    type provided.
>>>>>>> 8ff50c26

    _instance = None

    def __new__(cls):
        if cls._instance is None:
            cls._instance = super(EXI, cls).__new__(cls)
            cls._instance.exi_codec = None
        return cls._instance

    def set_exi_codec(self, codec: IEXICodec):
        logger.debug(f"EXI Codec version: {codec.get_version()}")
        self.exi_codec = codec

    def get_exi_codec(self) -> IEXICodec:
        """
        If exi_codec is not specified return an instance of the default codec Exificient
        """
        if self.exi_codec is None:
            self.exi_codec = ExificientEXICodec()
        return self.exi_codec

    def to_exi(self, msg_element: BaseModel, protocol_ns: str) -> bytes:
        """
        Encodes the message into a bytes stream using the EXI codec

        Args:
            msg_element: The V2G message (or message element) to be EXI encoded
            protocol_ns: The protocol namespace that uniquely identifies the XSD
                         schema, which the EXI encoder needs to use for the encoding
                         process

        Returns:
            A bytes object, representing the EXI encoded message
        """
        msg_to_dct: dict = msg_element.dict(by_alias=True, exclude_none=True)
        try:
            # Pydantic does not export the name of the model itself to a dict,
            # so we need to add it (the message names like 'SessionSetupReq')
            if (
                str(msg_element) == "CertificateChain"
                and protocol_ns == Namespace.ISO_V2_MSG_DEF
            ):
                # TODO: If we add `ContractSignatureCertChain` as the return of __str__
                #       for the CertificateChain class, do we still need this if clause?
                # In case of CertificateInstallationRes and CertificateUpdateRes,
                # str(message) would not be 'ContractSignatureCertChain' but
                # 'CertificateChain' (the type of ContractSignatureCertChain)
                message_dict = {"ContractSignatureCertChain": msg_to_dct}
            elif str(msg_element) == "CertificateChain" and protocol_ns.startswith(
                Namespace.ISO_V20_BASE
            ):
                # TODO: If we add `CPSCertificateChain` as the return of __str__
                #       for a unique class for V20 or even call it CPSCertificateChain
                #       do we still need this if clause?
                # In case of CertificateInstallationRes,
                # str(message) would not be 'CPSCertificateChain' but
                # 'CertificateChain' (the type of CPSCertificateChain)
                message_dict = {"CPSCertificateChain": msg_to_dct}
            elif str(msg_element) == "SignedCertificateChain":
                # TODO: If we add `OEMProvisioningCertificateChain` as the
                #  return of __str__ for the SignedCertificateChain class, do we still
                #  need this if clause?
                # In case of CertificateInstallationReq,
                # str(message) would not be 'OEMProvisioningCertificateChain' but
                # 'SignedCertificateChain' (the type of OEMProvisioningCertificateChain)
                message_dict = {"OEMProvisioningCertificateChain": msg_to_dct}
            elif isinstance(msg_element, V2GMessageV2) or isinstance(
                msg_element, V2GMessageDINSPEC
            ):
                message_dict = {"V2G_Message": msg_to_dct}
            else:
                message_dict = {str(msg_element): msg_to_dct}

            msg_content = json.dumps(message_dict, cls=CustomJSONEncoder)
        except Exception as exc:
            raise EXIEncodingError(
                f"EXIEncodingError for {str(msg_element)}: \
                                   {exc}"
            ) from exc

        if MESSAGE_LOG_JSON:
            logger.debug(
                f"Message to encode: \n{msg_content} " f"\nXSD namespace: {protocol_ns}"
            )

<<<<<<< HEAD
        try:
            exi_stream = self.exi_codec.encode(msg_content, protocol_ns)
        except Exception as exc:
            logger.error(f"EXIEncodingError for {str(msg_element)}: {exc}")
            raise EXIEncodingError(
                f"EXIEncodingError for {str(msg_element)}: " f"{exc}"
            ) from exc

        if MESSAGE_LOG_EXI:
            logger.debug(f"EXI-encoded message: \n{exi_stream.hex()}")
            logger.debug(
                "EXI-encoded message (Base64):"
                f"\n{base64.b64encode(exi_stream).hex()}"
=======
    Raises:
        EXIDecodingError
    """
    if MESSAGE_LOG_EXI:
        logger.debug(
            f"EXI-encoded message: \n{exi_message.hex()}"
            f"\n XSD namespace: {namespace}"
        )
        logger.debug(
            "EXI-encoded message (Base64):" f"\n{b64encode(exi_message).hex()}"
        )

    try:
        exi_decoded = exi_codec.decode(exi_message, namespace)
    except Exception as exc:
        raise EXIDecodingError(
            f"EXIDecodingError ({exc.__class__.__name__}): " f"{exc}"
        ) from exc
    try:
        decoded_dict = json.loads(exi_decoded, cls=CustomJSONDecoder)
    except json.JSONDecodeError as exc:
        raise EXIDecodingError(
            f"JSON decoding error ({exc.__class__.__name__}) while "
            f"processing decoded EXI: {exc}"
        ) from exc

    if MESSAGE_LOG_JSON:
        logger.debug(
            f"Decoded message: \n{decoded_dict}" f"\nXSD namespace: {namespace}"
        )

    try:
        if namespace == Namespace.SAP and "supportedAppProtocolReq" in decoded_dict:
            return SupportedAppProtocolReq.parse_obj(
                decoded_dict["supportedAppProtocolReq"]
>>>>>>> 8ff50c26
            )

        return exi_stream

    def from_exi(
        self, exi_message: bytes, namespace: str
    ) -> Union[
        SupportedAppProtocolReq,
        SupportedAppProtocolRes,
        V2GMessageV2,
        V2GMessageV20,
        V2GMessageDINSPEC,
    ]:
        """
        Decodes the EXI encoded bytearray into a message according to the payload
        type provided.

        Args:
            exi_message: The EXI-encoded message, given as a bytes stream
            namespace: The XSD namespace used to encode that message, so
                      we know how to de-serialise the decoded message

        Raises:
            EXIDecodingError
        """
        if MESSAGE_LOG_EXI:
            logger.debug(
                f"EXI-encoded message: \n{exi_message.hex()}"
                f"\nXSD namespace: {namespace}"
            )
            logger.debug(
                "EXI-encoded message (Base64):"
                f"\n{base64.b64encode(exi_message).hex()}"
            )

        try:
            exi_decoded = self.exi_codec.decode(exi_message, namespace)
        except Exception as exc:
            raise EXIDecodingError(
                f"EXIDecodingError ({exc.__class__.__name__}): " f"{exc}"
            ) from exc
        try:
            decoded_dict = json.loads(exi_decoded, cls=CustomJSONDecoder)
        except json.JSONDecodeError as exc:
            raise EXIDecodingError(
                f"JSON decoding error ({exc.__class__.__name__}) while "
                f"processing decoded EXI: {exc}"
            ) from exc

        if MESSAGE_LOG_JSON:
            logger.debug(
                f"Decoded message: \n{decoded_dict}" f"\nXSD namespace: {namespace}"
            )

<<<<<<< HEAD
        try:
            if namespace == Namespace.SAP and "supportedAppProtocolReq" in decoded_dict:
                return SupportedAppProtocolReq.parse_obj(
                    decoded_dict["supportedAppProtocolReq"]
                )

            if namespace == Namespace.SAP and "supportedAppProtocolRes" in decoded_dict:
                return SupportedAppProtocolRes.parse_obj(
                    decoded_dict["supportedAppProtocolRes"]
                )

            if namespace == Namespace.DIN_MSG_DEF:
                return V2GMessageDINSPEC.parse_obj(decoded_dict["V2G_Message"])

            if namespace == Namespace.ISO_V2_MSG_DEF:
                return V2GMessageV2.parse_obj(decoded_dict["V2G_Message"])

            if namespace.startswith(Namespace.ISO_V20_BASE):
                # The message name is the first key of the dict
                msg_name = next(iter(decoded_dict))
                # When parsing the dict, we need to remove the first key, which is
                # the message name itself (e.g. SessionSetupReq)
                msg_dict = decoded_dict[msg_name]
                msg_classes_dict = {
                    "SessionSetupReq": SessionSetupReq,
                    "SessionSetupRes": SessionSetupRes,
                    "AuthorizationSetupReq": AuthorizationSetupReq,
                    "AuthorizationSetupRes": AuthorizationSetupRes,
                    "CertificateInstallationReq": CertificateInstallationReq,
                    "CertificateInstallationRes": CertificateInstallationRes,
                    "AuthorizationReq": AuthorizationReqV20,
                    "AuthorizationRes": AuthorizationRes,
                    "ServiceDiscoveryReq": ServiceDiscoveryReq,
                    "ServiceDiscoveryRes": ServiceDiscoveryRes,
                    "ServiceDetailReq": ServiceDetailReq,
                    "ServiceDetailRes": ServiceDetailRes,
                    "ServiceSelectionReq": ServiceSelectionReq,
                    "ServiceSelectionRes": ServiceSelectionRes,
                    "AC_ChargeParameterDiscoveryReq": ACChargeParameterDiscoveryReq,
                    "AC_ChargeParameterDiscoveryRes": ACChargeParameterDiscoveryRes,
                    "DC_ChargeParameterDiscoveryReq": DCChargeParameterDiscoveryReq,
                    "DC_ChargeParameterDiscoveryRes": DCChargeParameterDiscoveryRes,
                    "ScheduleExchangeReq": ScheduleExchangeReq,
                    "ScheduleExchangeRes": ScheduleExchangeRes,
                    "DC_CableCheckReq": DCCableCheckReq,
                    "DC_CableCheckRes": DCCableCheckRes,
                    "DC_PreChargeReq": DCPreChargeReq,
                    "DC_PreChargeRes": DCPreChargeRes,
                    "PowerDeliveryReq": PowerDeliveryReq,
                    "PowerDeliveryRes": PowerDeliveryRes,
                    "AC_ChargeLoopReq": ACChargeLoopReq,
                    "AC_ChargeLoopRes": ACChargeLoopRes,
                    "DC_ChargeLoopReq": DCChargeLoopReq,
                    "DC_ChargeLoopRes": DCChargeLoopRes,
                    "DC_WeldingDetectionReq": DCWeldingDetectionReq,
                    "DC_WeldingDetectionRes": DCWeldingDetectionRes,
                    "SessionStopReq": SessionStopReq,
                    "SessionStopRes": SessionStopRes,
                    # TODO add all the other message types and states
                }
                msg_class = msg_classes_dict.get(msg_name)
                if not msg_class:
                    logger.error(
                        "Unable to identify message to parse given the message "
                        f"name {msg_name}"
                    )
                    raise EXIDecodingError(f"Unable to decode {msg_name}")

                return msg_class.parse_obj(msg_dict)

            raise EXIDecodingError("Can't identify protocol to use for decoding")
        except ValidationError as exc:
            raise EXIDecodingError(
                f"Error parsing the decoded EXI into a Pydantic class: {exc}. "
                f"\n\nDecoded dict: {decoded_dict}"
            ) from exc
        except EXIDecodingError as exc:
            raise EXIDecodingError(
                f"EXI decoding error: {exc}. \n\nDecoded dict: " f"{decoded_dict}"
            ) from exc
=======
        if namespace == Namespace.ISO_V2_MSG_DEF:
            return V2GMessageV2.parse_obj(decoded_dict["V2G_Message"])

        if namespace.startswith(Namespace.ISO_V20_BASE):
            # The message name is the first key of the dict
            msg_name = next(iter(decoded_dict))
            # When parsing the dict, we need to remove the first key, which is
            # the message name itself (e.g. SessionSetupReq)
            msg_dict = decoded_dict[msg_name]
            msg_classes_dict = {
                "SessionSetupReq": SessionSetupReq,
                "SessionSetupRes": SessionSetupRes,
                "AuthorizationSetupReq": AuthorizationSetupReq,
                "AuthorizationSetupRes": AuthorizationSetupRes,
                "CertificateInstallationReq": CertificateInstallationReq,
                "CertificateInstallationRes": CertificateInstallationRes,
                "AuthorizationReq": AuthorizationReqV20,
                "AuthorizationRes": AuthorizationRes,
                "ServiceDiscoveryReq": ServiceDiscoveryReq,
                "ServiceDiscoveryRes": ServiceDiscoveryRes,
                "ServiceDetailReq": ServiceDetailReq,
                "ServiceDetailRes": ServiceDetailRes,
                "ServiceSelectionReq": ServiceSelectionReq,
                "ServiceSelectionRes": ServiceSelectionRes,
                "AC_ChargeParameterDiscoveryReq": ACChargeParameterDiscoveryReq,
                "AC_ChargeParameterDiscoveryRes": ACChargeParameterDiscoveryRes,
                "DC_ChargeParameterDiscoveryReq": DCChargeParameterDiscoveryReq,
                "DC_ChargeParameterDiscoveryRes": DCChargeParameterDiscoveryRes,
                "ScheduleExchangeReq": ScheduleExchangeReq,
                "ScheduleExchangeRes": ScheduleExchangeRes,
                "DC_CableCheckReq": DCCableCheckReq,
                "DC_CableCheckRes": DCCableCheckRes,
                "DC_PreChargeReq": DCPreChargeReq,
                "DC_PreChargeRes": DCPreChargeRes,
                "PowerDeliveryReq": PowerDeliveryReq,
                "PowerDeliveryRes": PowerDeliveryRes,
                "AC_ChargeLoopReq": ACChargeLoopReq,
                "AC_ChargeLoopRes": ACChargeLoopRes,
                "DC_ChargeLoopReq": DCChargeLoopReq,
                "DC_ChargeLoopRes": DCChargeLoopRes,
                "DC_WeldingDetectionReq": DCWeldingDetectionReq,
                "DC_WeldingDetectionRes": DCWeldingDetectionRes,
                "SessionStopReq": SessionStopReq,
                "SessionStopRes": SessionStopRes,
            }
            msg_class = msg_classes_dict.get(msg_name)
            if not msg_class:
                logger.error(
                    "Unable to identify message to parse given the message "
                    f"name {msg_name}"
                )
                raise EXIDecodingError(f"Unable to decode {msg_name}")

            return msg_class.parse_obj(msg_dict)

        # TODO Add support for DIN SPEC 70121

        raise EXIDecodingError(
            "EXI decoding error: can't identify protocol to use for decoding"
        )
    except ValidationError as exc:
        raise EXIDecodingError(
            f"Error parsing the decoded EXI into a Pydantic class: {exc}. "
            f"\n\nDecoded dict: {decoded_dict}"
        ) from exc
    except EXIDecodingError as exc:
        raise EXIDecodingError(
            f"EXI decoding error: {exc}. \n\nDecoded dict: " f"{decoded_dict}"
        ) from exc
>>>>>>> 8ff50c26
<|MERGE_RESOLUTION|>--- conflicted
+++ resolved
@@ -1,3 +1,4 @@
+import base64
 import json
 import logging
 
@@ -17,15 +18,10 @@
 from iso15118.shared.messages.enums import Namespace
 from iso15118.shared.messages.iso15118_2.msgdef import V2GMessage as V2GMessageV2
 from iso15118.shared.messages.iso15118_20.ac import (
-<<<<<<< HEAD
     ACChargeLoopReq,
     ACChargeLoopRes,
     ACChargeParameterDiscoveryReq,
     ACChargeParameterDiscoveryRes,
-=======
-    ACChargeParameterDiscoveryReq,
-    ACChargeParameterDiscoveryRes, ACChargeLoopReq, ACChargeLoopRes,
->>>>>>> 8ff50c26
 )
 from iso15118.shared.messages.iso15118_20.common_messages import (
     AuthorizationReq as AuthorizationReqV20,
@@ -65,30 +61,17 @@
     V2GMessage as V2GMessageV20,
 )
 from iso15118.shared.messages.iso15118_20.dc import (
-<<<<<<< HEAD
     DCCableCheckReq,
     DCCableCheckRes,
     DCChargeLoopReq,
     DCChargeLoopRes,
     DCChargeParameterDiscoveryReq,
     DCChargeParameterDiscoveryRes,
-=======
-    DCChargeParameterDiscoveryReq,
-    DCChargeParameterDiscoveryRes,
-    DCChargeLoopReq,
-    DCChargeLoopRes,
-    DCCableCheckReq,
-    DCCableCheckRes,
->>>>>>> 8ff50c26
     DCPreChargeReq,
     DCPreChargeRes,
     DCWeldingDetectionReq,
     DCWeldingDetectionRes,
 )
-<<<<<<< HEAD
-=======
-from iso15118.shared.messages.xmldsig import SignedInfo
->>>>>>> 8ff50c26
 from iso15118.shared.settings import MESSAGE_LOG_EXI, MESSAGE_LOG_JSON
 
 logger = logging.getLogger(__name__)
@@ -182,84 +165,6 @@
     If a codec is not specified an instance of the fallback codec is returned.
     The codec to be used will be requested during encode and decode operations.
     """
-<<<<<<< HEAD
-=======
-    msg_to_dct: dict = msg_element.dict(by_alias=True, exclude_none=True)
-    try:
-        # Pydantic does not export the name of the model itself to a dict,
-        # so we need to add it (the message names like 'SessionSetupReq')
-        if (
-            str(msg_element) == "CertificateChain"
-            and protocol_ns == Namespace.ISO_V2_MSG_DEF
-        ):
-            # TODO: If we add `ContractSignatureCertChain` as the return of __str__
-            #       for the CertificateChain class, do we still need this if clause?
-            # In case of CertificateInstallationRes and CertificateUpdateRes,
-            # str(message) would not be 'ContractSignatureCertChain' but
-            # 'CertificateChain' (the type of ContractSignatureCertChain)
-            message_dict = {"ContractSignatureCertChain": msg_to_dct}
-        elif str(msg_element) == "CertificateChain" and protocol_ns.startswith(
-            Namespace.ISO_V20_BASE
-        ):
-            # TODO: If we add `CPSCertificateChain` as the return of __str__
-            #       for a unique class for V20 or even call it CPSCertificateChain
-            #       do we still need this if clause?
-            # In case of CertificateInstallationRes,
-            # str(message) would not be 'CPSCertificateChain' but
-            # 'CertificateChain' (the type of CPSCertificateChain)
-            message_dict = {"CPSCertificateChain": msg_to_dct}
-        elif str(msg_element) == "SignedCertificateChain":
-            # TODO: If we add `OEMProvisioningCertificateChain` as the return of __str__
-            #     for the SignedCertificateChain class, do we still need this if clause?
-            # In case of CertificateInstallationReq,
-            # str(message) would not be 'OEMProvisioningCertificateChain' but
-            # 'SignedCertificateChain' (the type of OEMProvisioningCertificateChain)
-            message_dict = {"OEMProvisioningCertificateChain": msg_to_dct}
-        elif isinstance(msg_element, V2GMessageV2):
-            # TODO Add support for DIN SPEC 70121
-            message_dict = {"V2G_Message": msg_to_dct}
-        else:
-            message_dict = {str(msg_element): msg_to_dct}
-
-        msg_content = json.dumps(message_dict, cls=CustomJSONEncoder)
-    except Exception as exc:
-        raise EXIEncodingError(
-            f"EXIEncodingError for {str(msg_element)}: \
-                               {exc}"
-        ) from exc
-
-    if MESSAGE_LOG_JSON:
-        logger.debug(
-            f"Message to encode: \n{msg_content} " f"\nXSD namespace: {protocol_ns}"
-        )
-
-    try:
-        if isinstance(msg_element, SignedInfo):
-            exi_stream = exi_codec.encode_signed_info(msg_content)
-        else:
-            exi_stream = exi_codec.encode(msg_content, protocol_ns)
-    except Exception as exc:
-        logger.error(f"EXIEncodingError for {str(msg_element)}: {exc}")
-        raise EXIEncodingError(
-            f"EXIEncodingError for {str(msg_element)}: " f"{exc}"
-        ) from exc
-
-    if MESSAGE_LOG_EXI:
-        logger.debug(f"EXI-encoded message: \n{exi_stream.hex()}")
-        logger.debug("EXI-encoded message (Base64):" f"\n{b64encode(exi_stream).hex()}")
-
-    return exi_stream
-
-
-def from_exi(
-    exi_message: bytes, namespace: str
-) -> Union[
-    SupportedAppProtocolReq, SupportedAppProtocolRes, V2GMessageV2, V2GMessageV20
-]:
-    """
-    Decodes the EXI encoded bytearray into a message according to the payload
-    type provided.
->>>>>>> 8ff50c26
 
     _instance = None
 
@@ -345,7 +250,6 @@
                 f"Message to encode: \n{msg_content} " f"\nXSD namespace: {protocol_ns}"
             )
 
-<<<<<<< HEAD
         try:
             exi_stream = self.exi_codec.encode(msg_content, protocol_ns)
         except Exception as exc:
@@ -359,43 +263,6 @@
             logger.debug(
                 "EXI-encoded message (Base64):"
                 f"\n{base64.b64encode(exi_stream).hex()}"
-=======
-    Raises:
-        EXIDecodingError
-    """
-    if MESSAGE_LOG_EXI:
-        logger.debug(
-            f"EXI-encoded message: \n{exi_message.hex()}"
-            f"\n XSD namespace: {namespace}"
-        )
-        logger.debug(
-            "EXI-encoded message (Base64):" f"\n{b64encode(exi_message).hex()}"
-        )
-
-    try:
-        exi_decoded = exi_codec.decode(exi_message, namespace)
-    except Exception as exc:
-        raise EXIDecodingError(
-            f"EXIDecodingError ({exc.__class__.__name__}): " f"{exc}"
-        ) from exc
-    try:
-        decoded_dict = json.loads(exi_decoded, cls=CustomJSONDecoder)
-    except json.JSONDecodeError as exc:
-        raise EXIDecodingError(
-            f"JSON decoding error ({exc.__class__.__name__}) while "
-            f"processing decoded EXI: {exc}"
-        ) from exc
-
-    if MESSAGE_LOG_JSON:
-        logger.debug(
-            f"Decoded message: \n{decoded_dict}" f"\nXSD namespace: {namespace}"
-        )
-
-    try:
-        if namespace == Namespace.SAP and "supportedAppProtocolReq" in decoded_dict:
-            return SupportedAppProtocolReq.parse_obj(
-                decoded_dict["supportedAppProtocolReq"]
->>>>>>> 8ff50c26
             )
 
         return exi_stream
@@ -450,7 +317,6 @@
                 f"Decoded message: \n{decoded_dict}" f"\nXSD namespace: {namespace}"
             )
 
-<<<<<<< HEAD
         try:
             if namespace == Namespace.SAP and "supportedAppProtocolReq" in decoded_dict:
                 return SupportedAppProtocolReq.parse_obj(
@@ -530,75 +396,4 @@
         except EXIDecodingError as exc:
             raise EXIDecodingError(
                 f"EXI decoding error: {exc}. \n\nDecoded dict: " f"{decoded_dict}"
-            ) from exc
-=======
-        if namespace == Namespace.ISO_V2_MSG_DEF:
-            return V2GMessageV2.parse_obj(decoded_dict["V2G_Message"])
-
-        if namespace.startswith(Namespace.ISO_V20_BASE):
-            # The message name is the first key of the dict
-            msg_name = next(iter(decoded_dict))
-            # When parsing the dict, we need to remove the first key, which is
-            # the message name itself (e.g. SessionSetupReq)
-            msg_dict = decoded_dict[msg_name]
-            msg_classes_dict = {
-                "SessionSetupReq": SessionSetupReq,
-                "SessionSetupRes": SessionSetupRes,
-                "AuthorizationSetupReq": AuthorizationSetupReq,
-                "AuthorizationSetupRes": AuthorizationSetupRes,
-                "CertificateInstallationReq": CertificateInstallationReq,
-                "CertificateInstallationRes": CertificateInstallationRes,
-                "AuthorizationReq": AuthorizationReqV20,
-                "AuthorizationRes": AuthorizationRes,
-                "ServiceDiscoveryReq": ServiceDiscoveryReq,
-                "ServiceDiscoveryRes": ServiceDiscoveryRes,
-                "ServiceDetailReq": ServiceDetailReq,
-                "ServiceDetailRes": ServiceDetailRes,
-                "ServiceSelectionReq": ServiceSelectionReq,
-                "ServiceSelectionRes": ServiceSelectionRes,
-                "AC_ChargeParameterDiscoveryReq": ACChargeParameterDiscoveryReq,
-                "AC_ChargeParameterDiscoveryRes": ACChargeParameterDiscoveryRes,
-                "DC_ChargeParameterDiscoveryReq": DCChargeParameterDiscoveryReq,
-                "DC_ChargeParameterDiscoveryRes": DCChargeParameterDiscoveryRes,
-                "ScheduleExchangeReq": ScheduleExchangeReq,
-                "ScheduleExchangeRes": ScheduleExchangeRes,
-                "DC_CableCheckReq": DCCableCheckReq,
-                "DC_CableCheckRes": DCCableCheckRes,
-                "DC_PreChargeReq": DCPreChargeReq,
-                "DC_PreChargeRes": DCPreChargeRes,
-                "PowerDeliveryReq": PowerDeliveryReq,
-                "PowerDeliveryRes": PowerDeliveryRes,
-                "AC_ChargeLoopReq": ACChargeLoopReq,
-                "AC_ChargeLoopRes": ACChargeLoopRes,
-                "DC_ChargeLoopReq": DCChargeLoopReq,
-                "DC_ChargeLoopRes": DCChargeLoopRes,
-                "DC_WeldingDetectionReq": DCWeldingDetectionReq,
-                "DC_WeldingDetectionRes": DCWeldingDetectionRes,
-                "SessionStopReq": SessionStopReq,
-                "SessionStopRes": SessionStopRes,
-            }
-            msg_class = msg_classes_dict.get(msg_name)
-            if not msg_class:
-                logger.error(
-                    "Unable to identify message to parse given the message "
-                    f"name {msg_name}"
-                )
-                raise EXIDecodingError(f"Unable to decode {msg_name}")
-
-            return msg_class.parse_obj(msg_dict)
-
-        # TODO Add support for DIN SPEC 70121
-
-        raise EXIDecodingError(
-            "EXI decoding error: can't identify protocol to use for decoding"
-        )
-    except ValidationError as exc:
-        raise EXIDecodingError(
-            f"Error parsing the decoded EXI into a Pydantic class: {exc}. "
-            f"\n\nDecoded dict: {decoded_dict}"
-        ) from exc
-    except EXIDecodingError as exc:
-        raise EXIDecodingError(
-            f"EXI decoding error: {exc}. \n\nDecoded dict: " f"{decoded_dict}"
-        ) from exc
->>>>>>> 8ff50c26
+            ) from exc